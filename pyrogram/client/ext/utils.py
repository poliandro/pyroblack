# Pyrogram - Telegram MTProto API Client Library for Python
# Copyright (C) 2017-2018 Dan Tès <https://github.com/delivrance>
#
# This file is part of Pyrogram.
#
# Pyrogram is free software: you can redistribute it and/or modify
# it under the terms of the GNU Lesser General Public License as published
# by the Free Software Foundation, either version 3 of the License, or
# (at your option) any later version.
#
# Pyrogram is distributed in the hope that it will be useful,
# but WITHOUT ANY WARRANTY; without even the implied warranty of
# MERCHANTABILITY or FITNESS FOR A PARTICULAR PURPOSE.  See the
# GNU Lesser General Public License for more details.
#
# You should have received a copy of the GNU Lesser General Public License
# along with Pyrogram.  If not, see <http://www.gnu.org/licenses/>.

import asyncio
import logging
import sys
import time
from base64 import b64decode, b64encode
from concurrent.futures.thread import ThreadPoolExecutor
from struct import pack
from weakref import proxy

from pyrogram.api.errors import FloodWait
from pyrogram.client import types as pyrogram_types
from ...api import types, functions
from ...api.errors import StickersetInvalid

log = logging.getLogger(__name__)


# TODO: Organize the code better?

class Str(str):
    __slots__ = "_client", "_entities"

    def __init__(self, *args):
        super().__init__()
        self._client = None
        self._entities = None

    def init(self, client, entities):
        self._client = client
        self._entities = entities

    @property
    def text(self):
        return self

    @property
    def markdown(self):
        return self._client.markdown.unparse(self, self._entities)

    @property
    def html(self):
        return self._client.html.unparse(self, self._entities)


async def ainput(prompt: str = ""):
    print(prompt, end="", flush=True)

    with ThreadPoolExecutor(1) as executor:
        return (await asyncio.get_event_loop().run_in_executor(
            executor, sys.stdin.readline
        )).rstrip()


ENTITIES = {
    types.MessageEntityMention.ID: "mention",
    types.MessageEntityHashtag.ID: "hashtag",
    types.MessageEntityCashtag.ID: "cashtag",
    types.MessageEntityBotCommand.ID: "bot_command",
    types.MessageEntityUrl.ID: "url",
    types.MessageEntityEmail.ID: "email",
    types.MessageEntityBold.ID: "bold",
    types.MessageEntityItalic.ID: "italic",
    types.MessageEntityCode.ID: "code",
    types.MessageEntityPre.ID: "pre",
    types.MessageEntityTextUrl.ID: "text_link",
    types.MessageEntityMentionName.ID: "text_mention",
    types.MessageEntityPhone.ID: "phone_number"
}


def parse_entities(entities: list, users: dict) -> list:
    output_entities = []

    for entity in entities:
        entity_type = ENTITIES.get(entity.ID, None)

        if entity_type:
            output_entities.append(
                pyrogram_types.MessageEntity(
                    type=entity_type,
                    offset=entity.offset,
                    length=entity.length,
                    url=getattr(entity, "url", None),
                    user=parse_user(
                        users.get(
                            getattr(entity, "user_id", None),
                            None
                        )
                    )
                )
            )

    return output_entities


def parse_chat_photo(photo):
    if not isinstance(photo, (types.UserProfilePhoto, types.ChatPhoto)):
        return None

    if not isinstance(photo.photo_small, types.FileLocation):
        return None

    if not isinstance(photo.photo_big, types.FileLocation):
        return None

    photo_id = getattr(photo, "photo_id", 0)
    loc_small = photo.photo_small
    loc_big = photo.photo_big

    return pyrogram_types.ChatPhoto(
        small_file_id=encode(
            pack(
                "<iiqqqqi", 1, loc_small.dc_id, photo_id, 0, loc_small.volume_id,
                loc_small.secret, loc_small.local_id
            )
        ),
        big_file_id=encode(
            pack(
                "<iiqqqqi", 1, loc_big.dc_id, photo_id, 0, loc_big.volume_id,
                loc_big.secret, loc_big.local_id
            )
        )
    )


def parse_user(user: types.User) -> pyrogram_types.User or None:
    return pyrogram_types.User(
        id=user.id,
        is_self=user.is_self,
        is_contact=user.contact,
        is_mutual_contact=user.mutual_contact,
        is_deleted=user.deleted,
        is_bot=user.bot,
        first_name=user.first_name,
        last_name=user.last_name,
        username=user.username,
        language_code=user.lang_code,
        phone_number=user.phone,
        photo=parse_chat_photo(user.photo)
    ) if user else None


def parse_chat(message: types.Message, users: dict, chats: dict) -> pyrogram_types.Chat:
    if isinstance(message.to_id, types.PeerUser):
        return parse_user_chat(users[message.to_id.user_id if message.out else message.from_id])
    elif isinstance(message.to_id, types.PeerChat):
        return parse_chat_chat(chats[message.to_id.chat_id])
    else:
        return parse_channel_chat(chats[message.to_id.channel_id])


def parse_user_chat(user: types.User) -> pyrogram_types.Chat:
    return pyrogram_types.Chat(
        id=user.id,
        type="private",
        username=user.username,
        first_name=user.first_name,
        last_name=user.last_name,
        photo=parse_chat_photo(user.photo)
    )


def parse_chat_chat(chat: types.Chat) -> pyrogram_types.Chat:
    admins_enabled = getattr(chat, "admins_enabled", None)

    if admins_enabled is not None:
        admins_enabled = not admins_enabled

    return pyrogram_types.Chat(
        id=-chat.id,
        type="group",
        title=chat.title,
        all_members_are_administrators=admins_enabled,
        photo=parse_chat_photo(getattr(chat, "photo", None))
    )


def parse_channel_chat(channel: types.Channel) -> pyrogram_types.Chat:
    return pyrogram_types.Chat(
        id=int("-100" + str(channel.id)),
        type="supergroup" if channel.megagroup else "channel",
        title=channel.title,
        username=getattr(channel, "username", None),
        photo=parse_chat_photo(getattr(channel, "photo", None))
    )


def parse_thumb(thumb: types.PhotoSize or types.PhotoCachedSize) -> pyrogram_types.PhotoSize or None:
    if isinstance(thumb, (types.PhotoSize, types.PhotoCachedSize)):
        loc = thumb.location

        if isinstance(thumb, types.PhotoSize):
            file_size = thumb.size
        else:
            file_size = len(thumb.bytes)

        if isinstance(loc, types.FileLocation):
            return pyrogram_types.PhotoSize(
                file_id=encode(
                    pack(
                        "<iiqqqqi",
                        0,
                        loc.dc_id,
                        0,
                        0,
                        loc.volume_id,
                        loc.secret,
                        loc.local_id
                    )
                ),
                width=thumb.w,
                height=thumb.h,
                file_size=file_size
            )


def decode(s: str) -> bytes:
    s = b64decode(s + "=" * (-len(s) % 4), "-_")
    r = b""

    assert s[-1] == 2

    i = 0
    while i < len(s) - 1:
        if s[i] != 0:
            r += bytes([s[i]])
        else:
            r += b"\x00" * s[i + 1]
            i += 1

        i += 1

    return r


def encode(s: bytes) -> str:
    r = b""
    n = 0

    for i in s + bytes([2]):
        if i == 0:
            n += 1
        else:
            if n:
                r += b"\x00" + bytes([n])
                n = 0

            r += bytes([i])

    return b64encode(r, b"-_").decode().rstrip("=")


# TODO: Reorganize code, maybe split parts as well
async def parse_messages(
        client,
        messages: list or types.Message or types.MessageService or types.MessageEmpty,
        users: dict,
        chats: dict,
        replies: int = 1
) -> pyrogram_types.Message or list:
    is_list = isinstance(messages, list)
    messages = messages if is_list else [messages]
    parsed_messages = []

    for message in messages:
        if isinstance(message, types.Message):
            entities = parse_entities(message.entities, users)

            forward_from = None
            forward_from_chat = None
            forward_from_message_id = None
            forward_signature = None
            forward_date = None

            forward_header = message.fwd_from  # type: types.MessageFwdHeader

            if forward_header:
                forward_date = forward_header.date

                if forward_header.from_id:
                    forward_from = parse_user(users[forward_header.from_id])
                else:
                    forward_from_chat = parse_channel_chat(chats[forward_header.channel_id])
                    forward_from_message_id = forward_header.channel_post
                    forward_signature = forward_header.post_author

            photo = None
            location = None
            contact = None
            venue = None
            audio = None
            voice = None
            animation = None
            video = None
            video_note = None
            sticker = None
            document = None

            media = message.media

            if media:
                if isinstance(media, types.MessageMediaPhoto):
                    photo = media.photo

                    if isinstance(photo, types.Photo):
                        sizes = photo.sizes
                        photo_sizes = []

                        for size in sizes:
                            if isinstance(size, (types.PhotoSize, types.PhotoCachedSize)):
                                loc = size.location

                                if isinstance(size, types.PhotoSize):
                                    file_size = size.size
                                else:
                                    file_size = len(size.bytes)

                                if isinstance(loc, types.FileLocation):
                                    photo_size = pyrogram_types.PhotoSize(
                                        file_id=encode(
                                            pack(
                                                "<iiqqqqi",
                                                2,
                                                loc.dc_id,
                                                photo.id,
                                                photo.access_hash,
                                                loc.volume_id,
                                                loc.secret,
                                                loc.local_id
                                            )
                                        ),
                                        width=size.w,
                                        height=size.h,
                                        file_size=file_size
                                    )

                                    photo_sizes.append(photo_size)

                        photo = pyrogram_types.Photo(
                            id=b64encode(
                                pack(
                                    "<qq",
                                    photo.id,
                                    photo.access_hash
                                ),
                                b"-_"
                            ).decode().rstrip("="),
                            date=photo.date,
                            sizes=photo_sizes
                        )
                elif isinstance(media, types.MessageMediaGeo):
                    geo_point = media.geo

                    if isinstance(geo_point, types.GeoPoint):
                        location = pyrogram_types.Location(
                            longitude=geo_point.long,
                            latitude=geo_point.lat
                        )
                elif isinstance(media, types.MessageMediaContact):
                    contact = pyrogram_types.Contact(
                        phone_number=media.phone_number,
                        first_name=media.first_name,
                        last_name=media.last_name or None,
                        vcard=media.vcard or None,
                        user_id=media.user_id or None
                    )
                elif isinstance(media, types.MessageMediaVenue):
                    venue = pyrogram_types.Venue(
                        location=pyrogram_types.Location(
                            longitude=media.geo.long,
                            latitude=media.geo.lat
                        ),
                        title=media.title,
                        address=media.address,
                        foursquare_id=media.venue_id or None,
                        foursquare_type=media.venue_type
                    )
                elif isinstance(media, types.MessageMediaDocument):
                    doc = media.document

                    if isinstance(doc, types.Document):
                        attributes = {type(i): i for i in doc.attributes}

                        file_name = getattr(
                            attributes.get(
                                types.DocumentAttributeFilename, None
                            ), "file_name", None
                        )

                        if types.DocumentAttributeAudio in attributes:
                            audio_attributes = attributes[types.DocumentAttributeAudio]

                            if audio_attributes.voice:
                                voice = pyrogram_types.Voice(
                                    file_id=encode(
                                        pack(
                                            "<iiqq",
                                            3,
                                            doc.dc_id,
                                            doc.id,
                                            doc.access_hash
                                        )
                                    ),
                                    duration=audio_attributes.duration,
                                    mime_type=doc.mime_type,
                                    file_size=doc.size,
                                    waveform=audio_attributes.waveform,
                                    date=doc.date
                                )
                            else:
                                audio = pyrogram_types.Audio(
                                    file_id=encode(
                                        pack(
                                            "<iiqq",
                                            9,
                                            doc.dc_id,
                                            doc.id,
                                            doc.access_hash
                                        )
                                    ),
                                    duration=audio_attributes.duration,
                                    performer=audio_attributes.performer,
                                    title=audio_attributes.title,
                                    mime_type=doc.mime_type,
                                    file_size=doc.size,
                                    thumb=parse_thumb(doc.thumb),
                                    file_name=file_name,
                                    date=doc.date
                                )
                        elif types.DocumentAttributeAnimated in attributes:
                            video_attributes = attributes.get(types.DocumentAttributeVideo, None)

                            animation = pyrogram_types.Animation(
                                file_id=encode(
                                    pack(
                                        "<iiqq",
                                        10,
                                        doc.dc_id,
                                        doc.id,
                                        doc.access_hash
                                    )
                                ),
                                width=getattr(video_attributes, "w", 0),
                                height=getattr(video_attributes, "h", 0),
                                duration=getattr(video_attributes, "duration", 0),
                                thumb=parse_thumb(doc.thumb),
                                mime_type=doc.mime_type,
                                file_size=doc.size,
                                file_name=file_name,
                                date=doc.date
                            )
                        elif types.DocumentAttributeVideo in attributes:
                            video_attributes = attributes[types.DocumentAttributeVideo]

                            if video_attributes.round_message:
                                video_note = pyrogram_types.VideoNote(
                                    file_id=encode(
                                        pack(
                                            "<iiqq",
                                            13,
                                            doc.dc_id,
                                            doc.id,
                                            doc.access_hash
                                        )
                                    ),
                                    length=video_attributes.w,
                                    duration=video_attributes.duration,
                                    thumb=parse_thumb(doc.thumb),
                                    file_size=doc.size,
                                    mime_type=doc.mime_type,
                                    date=doc.date
                                )
                            else:
                                video = pyrogram_types.Video(
                                    file_id=encode(
                                        pack(
                                            "<iiqq",
                                            4,
                                            doc.dc_id,
                                            doc.id,
                                            doc.access_hash
                                        )
                                    ),
                                    width=video_attributes.w,
                                    height=video_attributes.h,
                                    duration=video_attributes.duration,
                                    thumb=parse_thumb(doc.thumb),
                                    mime_type=doc.mime_type,
                                    file_size=doc.size,
                                    file_name=file_name,
                                    date=doc.date
                                )
                        elif types.DocumentAttributeSticker in attributes:
                            image_size_attributes = attributes.get(types.DocumentAttributeImageSize, None)
                            sticker_attribute = attributes[types.DocumentAttributeSticker]

                            if isinstance(sticker_attribute.stickerset, types.InputStickerSetID):
                                try:
                                    set_name = (await client.send(
                                        functions.messages.GetStickerSet(sticker_attribute.stickerset)
                                    )).set.short_name
                                except StickersetInvalid:
                                    set_name = None
                            else:
                                set_name = None

                            sticker = pyrogram_types.Sticker(
                                file_id=encode(
                                    pack(
                                        "<iiqq",
                                        8,
                                        doc.dc_id,
                                        doc.id,
                                        doc.access_hash
                                    )
                                ),
                                width=image_size_attributes.w if image_size_attributes else 0,
                                height=image_size_attributes.h if image_size_attributes else 0,
                                thumb=parse_thumb(doc.thumb),
                                # TODO: mask_position
                                set_name=set_name,
                                emoji=sticker_attribute.alt or None,
                                file_size=doc.size,
                                mime_type=doc.mime_type,
                                file_name=file_name,
                                date=doc.date
                            )
                        else:
                            document = pyrogram_types.Document(
                                file_id=encode(
                                    pack(
                                        "<iiqq",
                                        5,
                                        doc.dc_id,
                                        doc.id,
                                        doc.access_hash
                                    )
                                ),
                                thumb=parse_thumb(doc.thumb),
                                file_name=file_name,
                                mime_type=doc.mime_type,
                                file_size=doc.size,
                                date=doc.date
                            )
                else:
                    media = None

            reply_markup = message.reply_markup

            if reply_markup:
                if isinstance(reply_markup, types.ReplyKeyboardForceReply):
                    reply_markup = pyrogram_types.ForceReply.read(reply_markup)
                elif isinstance(reply_markup, types.ReplyKeyboardMarkup):
                    reply_markup = pyrogram_types.ReplyKeyboardMarkup.read(reply_markup)
                elif isinstance(reply_markup, types.ReplyInlineMarkup):
                    reply_markup = pyrogram_types.InlineKeyboardMarkup.read(reply_markup)
                elif isinstance(reply_markup, types.ReplyKeyboardHide):
                    reply_markup = pyrogram_types.ReplyKeyboardRemove.read(reply_markup)
                else:
                    reply_markup = None

            m = pyrogram_types.Message(
                message_id=message.id,
                date=message.date,
                chat=parse_chat(message, users, chats),
                from_user=parse_user(users.get(message.from_id, None)),
                text=Str(message.message) or None if media is None else None,
                caption=Str(message.message) or None if media is not None else None,
                entities=entities or None if media is None else None,
                caption_entities=entities or None if media is not None else None,
                author_signature=message.post_author,
                forward_from=forward_from,
                forward_from_chat=forward_from_chat,
                forward_from_message_id=forward_from_message_id,
                forward_signature=forward_signature,
                forward_date=forward_date,
                edit_date=message.edit_date,
                media_group_id=message.grouped_id,
                photo=photo,
                location=location,
                contact=contact,
                venue=venue,
                audio=audio,
                voice=voice,
                animation=animation,
                video=video,
                video_note=video_note,
                sticker=sticker,
                document=document,
                views=message.views,
                via_bot=parse_user(users.get(message.via_bot_id, None)),
                outgoing=message.out,
                client=proxy(client),
                reply_markup=reply_markup
            )

            if m.text:
                m.text.init(m._client, m.entities or [])

            if m.caption:
                m.caption.init(m._client, m.caption_entities or [])

            if message.reply_to_msg_id and replies:
                while True:
                    try:
                        m.reply_to_message = await client.get_messages(
                            m.chat.id, message.reply_to_msg_id,
                            replies=replies - 1
                        )
                    except FloodWait as e:
                        log.warning("get_messages flood: waiting {} seconds".format(e.x))
                        time.sleep(e.x)
                        continue
                    else:
                        break
        elif isinstance(message, types.MessageService):
            action = message.action

            new_chat_members = None
            left_chat_member = None
            new_chat_title = None
            delete_chat_photo = None
            migrate_to_chat_id = None
            migrate_from_chat_id = None
            group_chat_created = None
            channel_chat_created = None
            new_chat_photo = None

            if isinstance(action, types.MessageActionChatAddUser):
                new_chat_members = [parse_user(users[i]) for i in action.users]
            elif isinstance(action, types.MessageActionChatJoinedByLink):
                new_chat_members = [parse_user(users[message.from_id])]
            elif isinstance(action, types.MessageActionChatDeleteUser):
                left_chat_member = parse_user(users[action.user_id])
            elif isinstance(action, types.MessageActionChatEditTitle):
                new_chat_title = action.title
            elif isinstance(action, types.MessageActionChatDeletePhoto):
                delete_chat_photo = True
            elif isinstance(action, types.MessageActionChatMigrateTo):
                migrate_to_chat_id = action.channel_id
            elif isinstance(action, types.MessageActionChannelMigrateFrom):
                migrate_from_chat_id = action.chat_id
            elif isinstance(action, types.MessageActionChatCreate):
                group_chat_created = True
            elif isinstance(action, types.MessageActionChannelCreate):
                channel_chat_created = True
            elif isinstance(action, types.MessageActionChatEditPhoto):
                photo = action.photo

                if isinstance(photo, types.Photo):
                    sizes = photo.sizes
                    photo_sizes = []

                    for size in sizes:
                        if isinstance(size, (types.PhotoSize, types.PhotoCachedSize)):
                            loc = size.location

                            if isinstance(size, types.PhotoSize):
                                file_size = size.size
                            else:
                                file_size = len(size.bytes)

                            if isinstance(loc, types.FileLocation):
                                photo_size = pyrogram_types.PhotoSize(
                                    file_id=encode(
                                        pack(
                                            "<iiqqqqi",
                                            2,
                                            loc.dc_id,
                                            photo.id,
                                            photo.access_hash,
                                            loc.volume_id,
                                            loc.secret,
                                            loc.local_id
                                        )
                                    ),
                                    width=size.w,
                                    height=size.h,
                                    file_size=file_size
                                )

                                photo_sizes.append(photo_size)

                    new_chat_photo = pyrogram_types.Photo(
                        id=b64encode(
                            pack(
                                "<qq",
                                photo.id,
                                photo.access_hash
                            ),
                            b"-_"
                        ).decode().rstrip("="),
                        date=photo.date,
                        sizes=photo_sizes
                    )

            m = pyrogram_types.Message(
                message_id=message.id,
                date=message.date,
                chat=parse_chat(message, users, chats),
                from_user=parse_user(users.get(message.from_id, None)),
                new_chat_members=new_chat_members,
                left_chat_member=left_chat_member,
                new_chat_title=new_chat_title,
                new_chat_photo=new_chat_photo,
                delete_chat_photo=delete_chat_photo,
                migrate_to_chat_id=int("-100" + str(migrate_to_chat_id)) if migrate_to_chat_id else None,
                migrate_from_chat_id=-migrate_from_chat_id if migrate_from_chat_id else None,
                group_chat_created=group_chat_created,
                channel_chat_created=channel_chat_created,
                client=proxy(client)
                # TODO: supergroup_chat_created
            )

            if isinstance(action, types.MessageActionPinMessage):
                while True:
                    try:
                        m.pinned_message = await client.get_messages(
                            m.chat.id, message.reply_to_msg_id,
                            replies=0
                        )
                    except FloodWait as e:
                        log.warning("get_messages flood: waiting {} seconds".format(e.x))
                        time.sleep(e.x)
                        continue
                    else:
                        break
        else:
            m = pyrogram_types.Message(message_id=message.id, client=proxy(client))

        parsed_messages.append(m)

    return parsed_messages if is_list else parsed_messages[0]


def parse_deleted_messages(
        messages: list,
        channel_id: int
) -> pyrogram_types.Messages:
    parsed_messages = []

    for message in messages:
        parsed_messages.append(
            pyrogram_types.Message(
                message_id=message,
                chat=(pyrogram_types.Chat(id=int("-100" + str(channel_id)), type="channel")
                      if channel_id is not None
                      else None)
            )
        )

    return pyrogram_types.Messages(len(parsed_messages), parsed_messages)


def get_peer_id(input_peer) -> int:
    return (
        input_peer.user_id if isinstance(input_peer, types.InputPeerUser)
        else -input_peer.chat_id if isinstance(input_peer, types.InputPeerChat)
        else int("-100" + str(input_peer.channel_id))
    )


def get_input_peer(peer_id: int, access_hash: int):
    return (
        types.InputPeerUser(peer_id, access_hash) if peer_id > 0
        else types.InputPeerChannel(int(str(peer_id)[4:]), access_hash)
        if (str(peer_id).startswith("-100") and access_hash)
        else types.InputPeerChat(-peer_id)
    )


def get_offset_date(dialogs):
    for m in reversed(dialogs.messages):
        if isinstance(m, types.MessageEmpty):
            continue
        else:
            return m.date
    else:
        return 0


def parse_profile_photos(photos):
    if isinstance(photos, types.photos.Photos):
        total_count = len(photos.photos)
    else:
        total_count = photos.count

    user_profile_photos = []

    for photo in photos.photos:
        if isinstance(photo, types.Photo):
            sizes = photo.sizes
            photo_sizes = []

            for size in sizes:
                if isinstance(size, (types.PhotoSize, types.PhotoCachedSize)):
                    loc = size.location

                    if isinstance(size, types.PhotoSize):
                        file_size = size.size
                    else:
                        file_size = len(size.bytes)

                    if isinstance(loc, types.FileLocation):
                        photo_size = pyrogram_types.PhotoSize(
                            file_id=encode(
                                pack(
                                    "<iiqqqqi",
                                    2,
                                    loc.dc_id,
                                    photo.id,
                                    photo.access_hash,
                                    loc.volume_id,
                                    loc.secret,
                                    loc.local_id
                                )
                            ),
                            width=size.w,
                            height=size.h,
                            file_size=file_size
                        )

                        photo_sizes.append(photo_size)

            user_profile_photos.append(
                pyrogram_types.Photo(
                    id=b64encode(
                        pack(
                            "<qq",
                            photo.id,
                            photo.access_hash
                        ),
                        b"-_"
                    ).decode().rstrip("="),
                    date=photo.date,
                    sizes=photo_sizes
                )
            )

    return pyrogram_types.UserProfilePhotos(
        total_count=total_count,
        photos=user_profile_photos
    )


async def parse_callback_query(client, callback_query, users):
    peer = callback_query.peer

    if isinstance(peer, types.PeerUser):
        peer_id = peer.user_id
    elif isinstance(peer, types.PeerChat):
        peer_id = -peer.chat_id
    else:
        peer_id = int("-100" + str(peer.channel_id))

    return pyrogram_types.CallbackQuery(
        id=str(callback_query.query_id),
        from_user=parse_user(users[callback_query.user_id]),
        message=await client.get_messages(peer_id, callback_query.msg_id),
        chat_instance=str(callback_query.chat_instance),
        data=callback_query.data.decode(),
        game_short_name=callback_query.game_short_name,
        client=client
    )


<<<<<<< HEAD
async def parse_inline_callback_query(callback_query, users):
=======
def parse_inline_callback_query(client, callback_query, users):
>>>>>>> c2da2a61
    return pyrogram_types.CallbackQuery(
        id=str(callback_query.query_id),
        from_user=parse_user(users[callback_query.user_id]),
        chat_instance=str(callback_query.chat_instance),
        inline_message_id=b64encode(
            pack(
                "<iqq",
                callback_query.msg_id.dc_id,
                callback_query.msg_id.id,
                callback_query.msg_id.access_hash
            ),
            b"-_"
        ).decode().rstrip("="),
        game_short_name=callback_query.game_short_name,
        client=client
    )


async def parse_chat_full(
        client,
        chat_full: types.messages.ChatFull or types.UserFull
) -> pyrogram_types.Chat:
    if isinstance(chat_full, types.UserFull):
        parsed_chat = parse_user_chat(chat_full.user)
        parsed_chat.description = chat_full.about
    else:
        full_chat = chat_full.full_chat
        chat = None

        for i in chat_full.chats:
            if full_chat.id == i.id:
                chat = i

        if isinstance(full_chat, types.ChatFull):
            parsed_chat = parse_chat_chat(chat)

            if isinstance(full_chat.participants, types.ChatParticipants):
                parsed_chat.members_count = len(full_chat.participants.participants)
        else:
            parsed_chat = parse_channel_chat(chat)
            parsed_chat.members_count = full_chat.participants_count
            parsed_chat.description = full_chat.about or None
            # TODO: Add StickerSet type
            parsed_chat.can_set_sticker_set = full_chat.can_set_stickers
            parsed_chat.sticker_set_name = full_chat.stickerset

            if full_chat.pinned_msg_id:
                parsed_chat.pinned_message = await client.get_messages(
                    parsed_chat.id,
                    full_chat.pinned_msg_id
                )

        if isinstance(full_chat.exported_invite, types.ChatInviteExported):
            parsed_chat.invite_link = full_chat.exported_invite.link

    return parsed_chat


def parse_dialog_chat(peer, users: dict, chats: dict):
    if isinstance(peer, types.PeerUser):
        return parse_user_chat(users[peer.user_id])
    elif isinstance(peer, types.PeerChat):
        return parse_chat_chat(chats[peer.chat_id])
    else:
        return parse_channel_chat(chats[peer.channel_id])


def parse_chat_members(members: types.channels.ChannelParticipants or types.messages.ChatFull):
    users = {i.id: i for i in members.users}
    parsed_members = []

    if isinstance(members, types.channels.ChannelParticipants):
        members = members.participants

        for member in members:
            user = parse_user(users[member.user_id])

            if isinstance(member, (types.ChannelParticipant, types.ChannelParticipantSelf)):
                parsed_members.append(
                    pyrogram_types.ChatMember(
                        user=user,
                        status="member"
                    )
                )
            elif isinstance(member, types.ChannelParticipantCreator):
                parsed_members.append(
                    pyrogram_types.ChatMember(
                        user=user,
                        status="creator"
                    )
                )
            elif isinstance(member, types.ChannelParticipantAdmin):
                rights = member.admin_rights  # type: types.ChannelAdminRights

                parsed_members.append(
                    pyrogram_types.ChatMember(
                        user=user,
                        status="administrator",
                        can_be_edited=member.can_edit,
                        can_change_info=rights.change_info,
                        can_post_messages=rights.post_messages,
                        can_edit_messages=rights.edit_messages,
                        can_delete_messages=rights.delete_messages,
                        can_invite_users=rights.invite_users or rights.invite_link,
                        can_restrict_members=rights.ban_users,
                        can_pin_messages=rights.pin_messages,
                        can_promote_members=rights.add_admins
                    )
                )
            elif isinstance(member, types.ChannelParticipantBanned):
                rights = member.banned_rights  # type: types.ChannelBannedRights

                chat_member = pyrogram_types.ChatMember(
                    user=user,
                    status="kicked" if rights.view_messages else "restricted",
                    until_date=0 if rights.until_date == (1 << 31) - 1 else rights.until_date
                )

                if chat_member.status == "restricted":
                    chat_member.can_send_messages = not rights.send_messages
                    chat_member.can_send_media_messages = not rights.send_media
                    chat_member.can_send_other_messages = (
                            not rights.send_stickers or not rights.send_gifs or
                            not rights.send_games or not rights.send_inline
                    )
                    chat_member.can_add_web_page_previews = not rights.embed_links

                parsed_members.append(chat_member)

        return pyrogram_types.ChatMembers(
            total_count=members.count,
            chat_members=parsed_members
        )
    else:
        members = members.full_chat.participants.participants

        for member in members:
            user = parse_user(users[member.user_id])

            if isinstance(member, types.ChatParticipant):
                parsed_members.append(
                    pyrogram_types.ChatMember(
                        user=user,
                        status="member"
                    )
                )
            elif isinstance(member, types.ChatParticipantCreator):
                parsed_members.append(
                    pyrogram_types.ChatMember(
                        user=user,
                        status="creator"
                    )
                )
            elif isinstance(member, types.ChatParticipantAdmin):
                parsed_members.append(
                    pyrogram_types.ChatMember(
                        user=user,
                        status="administrator"
                    )
                )

        return pyrogram_types.ChatMembers(
            total_count=len(members),
            chat_members=parsed_members
        )<|MERGE_RESOLUTION|>--- conflicted
+++ resolved
@@ -882,11 +882,7 @@
     )
 
 
-<<<<<<< HEAD
-async def parse_inline_callback_query(callback_query, users):
-=======
-def parse_inline_callback_query(client, callback_query, users):
->>>>>>> c2da2a61
+async def parse_inline_callback_query(client, callback_query, users):
     return pyrogram_types.CallbackQuery(
         id=str(callback_query.query_id),
         from_user=parse_user(users[callback_query.user_id]),
