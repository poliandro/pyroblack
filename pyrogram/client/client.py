--- conflicted
+++ resolved
@@ -142,14 +142,11 @@
                  session_name: str,
                  api_id: int or str = None,
                  api_hash: str = None,
-<<<<<<< HEAD
                  app_version: str = None,
                  device_model: str = None,
                  system_version: str = None,
                  lang_code: str = None,
-=======
                  ipv6: bool = False,
->>>>>>> d38d23f4
                  proxy: dict = None,
                  test_mode: bool = False,
                  phone_number: str = None,
@@ -166,14 +163,11 @@
         self.session_name = session_name
         self.api_id = int(api_id) if api_id else None
         self.api_hash = api_hash
-<<<<<<< HEAD
         self.app_version = app_version
         self.device_model = device_model
         self.system_version = system_version
         self.lang_code = lang_code
-=======
         self.ipv6 = ipv6
->>>>>>> d38d23f4
         # TODO: Make code consistent, use underscore for private/protected fields
         self._proxy = proxy
         self.test_mode = test_mode
@@ -218,16 +212,7 @@
         self.session = Session(
             self,
             self.dc_id,
-<<<<<<< HEAD
             self.auth_key
-=======
-            self.test_mode,
-            self.ipv6,
-            self._proxy,
-            self.auth_key,
-            self.api_id,
-            client=self
->>>>>>> d38d23f4
         )
 
         self.session.start()
@@ -410,16 +395,7 @@
             self.session = Session(
                 self,
                 self.dc_id,
-<<<<<<< HEAD
                 self.auth_key
-=======
-                self.test_mode,
-                self.ipv6,
-                self._proxy,
-                self.auth_key,
-                self.api_id,
-                client=self
->>>>>>> d38d23f4
             )
 
             self.session.start()
@@ -464,16 +440,7 @@
                 self.session = Session(
                     self,
                     self.dc_id,
-<<<<<<< HEAD
                     self.auth_key
-=======
-                    self.test_mode,
-                    self.ipv6,
-                    self._proxy,
-                    self.auth_key,
-                    self.api_id,
-                    client=self
->>>>>>> d38d23f4
                 )
                 self.session.start()
 
@@ -1107,11 +1074,7 @@
         file_id = file_id or self.rnd_id()
         md5_sum = md5() if not is_big and not is_missing_part else None
 
-<<<<<<< HEAD
-        session = Session(self, self.dc_id, self.auth_key, is_media=True)
-=======
-        session = Session(self.dc_id, self.test_mode, self.ipv6, self._proxy, self.auth_key, self.api_id)
->>>>>>> d38d23f4
+        session = Session(self, self.ipv6, self.dc_id, self.auth_key, is_media=True)
         session.start()
 
         try:
@@ -1197,16 +1160,8 @@
                     session = Session(
                         self,
                         dc_id,
-<<<<<<< HEAD
                         Auth(dc_id, self.test_mode, self._proxy).create(),
                         is_media=True
-=======
-                        self.test_mode,
-                        self.ipv6,
-                        self._proxy,
-                        Auth(dc_id, self.test_mode, self.ipv6, self._proxy).create(),
-                        self.api_id
->>>>>>> d38d23f4
                     )
 
                     session.start()
@@ -1223,12 +1178,6 @@
                     session = Session(
                         self,
                         dc_id,
-<<<<<<< HEAD
-=======
-                        self.test_mode,
-                        self.ipv6,
-                        self._proxy,
->>>>>>> d38d23f4
                         self.auth_key,
                         is_media=True
                     )
@@ -1296,16 +1245,8 @@
                         cdn_session = Session(
                             self,
                             r.dc_id,
-<<<<<<< HEAD
                             Auth(r.dc_id, self.test_mode, self._proxy).create(),
                             is_media=True,
-=======
-                            self.test_mode,
-                            self.ipv6,
-                            self._proxy,
-                            Auth(r.dc_id, self.test_mode, self.ipv6, self._proxy).create(),
-                            self.api_id,
->>>>>>> d38d23f4
                             is_cdn=True
                         )
 
