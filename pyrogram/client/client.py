--- conflicted
+++ resolved
@@ -44,11 +44,7 @@
     PhoneCodeExpired, PhoneCodeEmpty, SessionPasswordNeeded,
     PasswordHashInvalid, FloodWait, PeerIdInvalid, FilePartMissing,
     ChatAdminRequired, FirstnameInvalid, PhoneNumberBanned,
-<<<<<<< HEAD
-    VolumeLocNotFound)
-=======
     VolumeLocNotFound, UserMigrate)
->>>>>>> beaf88ad
 from pyrogram.crypto import AES
 from pyrogram.session import Auth, Session
 from pyrogram.session.internals import MsgId
@@ -903,38 +899,6 @@
             offset_date = parse_dialogs(dialogs)
             log.info("Entities count: {}".format(len(self.peers_by_id)))
 
-<<<<<<< HEAD
-    def resolve_username(self, username: str):
-        username = username.lower().strip("@")
-
-        resolved_peer = self.send(
-            functions.contacts.ResolveUsername(
-                username=username
-            )
-        )  # type: types.contacts.ResolvedPeer
-
-        if type(resolved_peer.peer) is types.PeerUser:
-            input_peer = types.InputPeerUser(
-                user_id=resolved_peer.users[0].id,
-                access_hash=resolved_peer.users[0].access_hash
-            )
-            peer_id = input_peer.user_id
-        elif type(resolved_peer.peer) is types.PeerChannel:
-            input_peer = types.InputPeerChannel(
-                channel_id=resolved_peer.chats[0].id,
-                access_hash=resolved_peer.chats[0].access_hash
-            )
-            peer_id = int("-100" + str(input_peer.channel_id))
-        else:
-            raise PeerIdInvalid
-
-        self.peers_by_username[username] = input_peer
-        self.peers_by_id[peer_id] = input_peer
-
-        return input_peer
-
-=======
->>>>>>> beaf88ad
     def resolve_peer(self, peer_id: int or str):
         """Use this method to get the *InputPeer* of a known *peer_id*.
 
@@ -958,8 +922,6 @@
         if type(peer_id) is str:
             if peer_id in ("self", "me"):
                 return types.InputPeerSelf()
-<<<<<<< HEAD
-=======
 
             match = self.INVITE_LINK_RE.match(peer_id)
 
@@ -968,7 +930,6 @@
                 return self.resolve_peer(struct.unpack(">2iq", decoded)[1])
             except (AttributeError, binascii.Error, struct.error):
                 pass
->>>>>>> beaf88ad
 
             peer_id = peer_id.lower().strip("@+")
 
