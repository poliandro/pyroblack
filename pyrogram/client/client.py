--- conflicted
+++ resolved
@@ -309,25 +309,13 @@
 
         self.load_plugins()
 
-<<<<<<< HEAD
-        for _ in range(Client.UPDATES_WORKERS):
-            self.updates_worker_tasks.append(
-                asyncio.ensure_future(self.updates_worker())
+        if not self.no_updates:
+            for _ in range(Client.UPDATES_WORKERS):
+                self.updates_worker_tasks.append(
+                    asyncio.ensure_future(self.updates_worker())
             )
 
         logging.info("Started {} UpdatesWorkerTasks".format(Client.UPDATES_WORKERS))
-=======
-        if not self.no_updates:
-            for i in range(self.UPDATES_WORKERS):
-                self.updates_workers_list.append(
-                    Thread(
-                        target=self.updates_worker,
-                        name="UpdatesWorker#{}".format(i + 1)
-                    )
-                )
-
-                self.updates_workers_list[-1].start()
->>>>>>> 8681ca20
 
         for _ in range(Client.DOWNLOAD_WORKERS):
             self.download_worker_tasks.append(
@@ -370,26 +358,16 @@
 
         logging.info("Stopped {} DownloadWorkerTasks".format(Client.DOWNLOAD_WORKERS))
 
-        for _ in range(Client.UPDATES_WORKERS):
-            self.updates_queue.put_nowait(None)
-
-<<<<<<< HEAD
-        for task in self.updates_worker_tasks:
-            await task
-
-        self.updates_worker_tasks.clear()
+        if not self.no_updates:
+            for _ in range(Client.UPDATES_WORKERS):
+                self.updates_queue.put_nowait(None)
+
+            for task in self.updates_worker_tasks:
+                await task
+
+            self.updates_worker_tasks.clear()
 
         logging.info("Stopped {} UpdatesWorkerTasks".format(Client.UPDATES_WORKERS))
-=======
-        if not self.no_updates:
-            for _ in range(self.UPDATES_WORKERS):
-                self.updates_queue.put(None)
-
-            for i in self.updates_workers_list:
-                i.join()
-
-            self.updates_workers_list.clear()
->>>>>>> 8681ca20
 
         for media_session in self.media_sessions.values():
             await media_session.stop()
@@ -869,11 +847,7 @@
             await self.initialize()
             return self
 
-<<<<<<< HEAD
-    async def stop(self):
-=======
-    def stop(self, block: bool = True):
->>>>>>> 8681ca20
+    async def stop(self, block: bool = True):
         """Stop the Client.
 
         This method disconnects the client from Telegram and stops the underlying tasks.
@@ -903,27 +877,18 @@
 
                 app.stop()
         """
-<<<<<<< HEAD
-        await self.terminate()
-        await self.disconnect()
+        async def do_it():
+            await self.terminate()
+            await self.disconnect()
+
+        if block:
+            await do_it()
+        else:
+            asyncio.ensure_future(do_it())
 
         return self
 
-    async def restart(self):
-=======
-        def do_it():
-            self.terminate()
-            self.disconnect()
-
-        if block:
-            do_it()
-        else:
-            Thread(target=do_it).start()
-
-        return self
-
-    def restart(self, block: bool = True):
->>>>>>> 8681ca20
+    async def restart(self, block: bool = True):
         """Restart the Client.
 
         This method will first call :meth:`~Client.stop` and then :meth:`~Client.start` in a row in order to restart
@@ -958,19 +923,14 @@
 
                 app.stop()
         """
-<<<<<<< HEAD
-        await self.stop()
-        await self.start()
-=======
-        def do_it():
-            self.stop()
-            self.start()
+        async def do_it():
+            await self.stop()
+            await self.start()
 
         if block:
-            do_it()
+            await do_it()
         else:
-            Thread(target=do_it).start()
->>>>>>> 8681ca20
+            asyncio.ensure_future(do_it())
 
         return self
 
