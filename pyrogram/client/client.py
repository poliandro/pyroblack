# Pyrogram - Telegram MTProto API Client Library for Python
# Copyright (C) 2017-2018 Dan Tès <https://github.com/delivrance>
#
# This file is part of Pyrogram.
#
# Pyrogram is free software: you can redistribute it and/or modify
# it under the terms of the GNU Lesser General Public License as published
# by the Free Software Foundation, either version 3 of the License, or
# (at your option) any later version.
#
# Pyrogram is distributed in the hope that it will be useful,
# but WITHOUT ANY WARRANTY; without even the implied warranty of
# MERCHANTABILITY or FITNESS FOR A PARTICULAR PURPOSE.  See the
# GNU Lesser General Public License for more details.
#
# You should have received a copy of the GNU Lesser General Public License
# along with Pyrogram.  If not, see <http://www.gnu.org/licenses/>.

import asyncio
import base64
import binascii
import inspect
import json
import logging
import math
import mimetypes
import os
import re
import shutil
import struct
import tempfile
import time
from configparser import ConfigParser
from datetime import datetime
from hashlib import sha256, md5
from signal import signal, SIGINT, SIGTERM, SIGABRT

from pyrogram.api import functions, types
from pyrogram.api.core import Object
from pyrogram.api.errors import (
    PhoneMigrate, NetworkMigrate, PhoneNumberInvalid,
    PhoneNumberUnoccupied, PhoneCodeInvalid, PhoneCodeHashEmpty,
    PhoneCodeExpired, PhoneCodeEmpty, SessionPasswordNeeded,
    PasswordHashInvalid, FloodWait, PeerIdInvalid, FirstnameInvalid, PhoneNumberBanned,
    VolumeLocNotFound, UserMigrate, FileIdInvalid)
from pyrogram.crypto import AES
from pyrogram.session import Auth, Session
from .dispatcher import Dispatcher
from .ext import BaseClient, Syncer, utils
from .ext.utils import ainput
from .handlers import DisconnectHandler
from .methods import Methods

log = logging.getLogger(__name__)


class Client(Methods, BaseClient):
    """This class represents a Client, the main mean for interacting with Telegram.
    It exposes bot-like methods for an easy access to the API as well as a simple way to
    invoke every single Telegram API method available.

    Args:
        session_name (``str``):
            Name to uniquely identify a session of either a User or a Bot.
            For Users: pass a string of your choice, e.g.: "my_main_account".
            For Bots: pass your Bot API token, e.g.: "123456:ABC-DEF1234ghIkl-zyx57W2v1u123ew11"
            Note: as long as a valid User session file exists, Pyrogram won't ask you again to input your phone number.

        api_id (``int``, *optional*):
            The *api_id* part of your Telegram API Key, as integer. E.g.: 12345
            This is an alternative way to pass it if you don't want to use the *config.ini* file.

        api_hash (``str``, *optional*):
            The *api_hash* part of your Telegram API Key, as string. E.g.: "0123456789abcdef0123456789abcdef"
            This is an alternative way to pass it if you don't want to use the *config.ini* file.

        app_version (``str``, *optional*):
            Application version. Defaults to "Pyrogram \U0001f525 vX.Y.Z"
            This is an alternative way to set it if you don't want to use the *config.ini* file.

        device_model (``str``, *optional*):
            Device model. Defaults to *platform.python_implementation() + " " + platform.python_version()*
            This is an alternative way to set it if you don't want to use the *config.ini* file.

        system_version (``str``, *optional*):
            Operating System version. Defaults to *platform.system() + " " + platform.release()*
            This is an alternative way to set it if you don't want to use the *config.ini* file.

        lang_code (``str``, *optional*):
            Code of the language used on the client, in ISO 639-1 standard. Defaults to "en".
            This is an alternative way to set it if you don't want to use the *config.ini* file.

        proxy (``dict``, *optional*):
            Your SOCKS5 Proxy settings as dict,
            e.g.: *dict(hostname="11.22.33.44", port=1080, username="user", password="pass")*.
            *username* and *password* can be omitted if your proxy doesn't require authorization.
            This is an alternative way to setup a proxy if you don't want to use the *config.ini* file.

        test_mode (``bool``, *optional*):
            Enable or disable log-in to testing servers. Defaults to False.
            Only applicable for new sessions and will be ignored in case previously
            created sessions are loaded.

        phone_number (``str``, *optional*):
            Pass your phone number (with your Country Code prefix included) to avoid
            entering it manually. Only applicable for new sessions.

        phone_code (``str`` | ``callable``, *optional*):
            Pass the phone code as string (for test numbers only), or pass a callback function which accepts
            a single positional argument *(phone_number)* and must return the correct phone code (e.g., "12345").
            Only applicable for new sessions.

        password (``str``, *optional*):
            Pass your Two-Step Verification password (if you have one) to avoid entering it
            manually. Only applicable for new sessions.

        force_sms (``str``, *optional*):
            Pass True to force Telegram sending the authorization code via SMS.
            Only applicable for new sessions.

        first_name (``str``, *optional*):
            Pass a First Name to avoid entering it manually. It will be used to automatically
            create a new Telegram account in case the phone number you passed is not registered yet.
            Only applicable for new sessions.

        last_name (``str``, *optional*):
            Same purpose as *first_name*; pass a Last Name to avoid entering it manually. It can
            be an empty string: "". Only applicable for new sessions.

        workers (``int``, *optional*):
            Number of maximum concurrent workers for handling incoming updates. Defaults to 4.

        workdir (``str``, *optional*):
            Define a custom working directory. The working directory is the location in your filesystem
            where Pyrogram will store your session files. Defaults to "." (current directory).

        config_file (``str``, *optional*):
            Path of the configuration file. Defaults to ./config.ini
    """

    def __init__(self,
                 session_name: str,
                 api_id: int or str = None,
                 api_hash: str = None,
                 app_version: str = None,
                 device_model: str = None,
                 system_version: str = None,
                 lang_code: str = None,
                 ipv6: bool = False,
                 proxy: dict = None,
                 test_mode: bool = False,
                 phone_number: str = None,
                 phone_code: str or callable = None,
                 password: str = None,
                 force_sms: bool = False,
                 first_name: str = None,
                 last_name: str = None,
                 workers: int = 4,
                 workdir: str = ".",
                 config_file: str = "./config.ini"):
        super().__init__()

        self.session_name = session_name
        self.api_id = int(api_id) if api_id else None
        self.api_hash = api_hash
        self.app_version = app_version
        self.device_model = device_model
        self.system_version = system_version
        self.lang_code = lang_code
        self.ipv6 = ipv6
        # TODO: Make code consistent, use underscore for private/protected fields
        self._proxy = proxy
        self.test_mode = test_mode
        self.phone_number = phone_number
        self.phone_code = phone_code
        self.password = password
        self.force_sms = force_sms
        self.first_name = first_name
        self.last_name = last_name
        self.workers = workers
        self.workdir = workdir
        self.config_file = config_file

        self.dispatcher = Dispatcher(self, workers)

    @property
    def proxy(self):
        return self._proxy

    @proxy.setter
    def proxy(self, value):
        self._proxy["enabled"] = True
        self._proxy.update(value)

    async def start(self):
        """Use this method to start the Client after creating it.
        Requires no parameters.

        Raises:
            :class:`Error <pyrogram.Error>`
        """
        if self.is_started:
            raise ConnectionError("Client has already been started")

        if self.BOT_TOKEN_RE.match(self.session_name):
            self.bot_token = self.session_name
            self.session_name = self.session_name.split(":")[0]

        self.load_config()
        await self.load_session()

        self.session = Session(
            self,
            self.dc_id,
            self.auth_key
        )

        await self.session.start()
        self.is_started = True

<<<<<<< HEAD
        if self.user_id is None:
            if self.bot_token is None:
                await self.authorize_user()
            else:
                await self.authorize_bot()
=======
        try:
            if self.user_id is None:
                if self.bot_token is None:
                    self.authorize_user()
                else:
                    self.authorize_bot()
>>>>>>> 0f0e757f

                self.save_session()

            if self.bot_token is None:
                now = time.time()

                if abs(now - self.date) > Client.OFFLINE_SLEEP:
                    self.peers_by_username = {}
                    self.peers_by_phone = {}

<<<<<<< HEAD
                await self.get_initial_dialogs()
                await self.get_contacts()
            else:
                await self.send(functions.messages.GetPinnedDialogs())
                await self.get_initial_dialogs_chunk()
        else:
            await self.send(functions.updates.GetState())
=======
                    self.get_initial_dialogs()
                    self.get_contacts()
                else:
                    self.send(functions.messages.GetPinnedDialogs())
                    self.get_initial_dialogs_chunk()
            else:
                self.send(functions.updates.GetState())
        except Exception as e:
            self.is_started = False
            self.session.stop()
            raise e
>>>>>>> 0f0e757f

        self.updates_worker_task = asyncio.ensure_future(self.updates_worker())

        for _ in range(Client.DOWNLOAD_WORKERS):
            self.download_worker_tasks.append(
                asyncio.ensure_future(self.download_worker())
            )

        log.info("Started {} DownloadWorkerTasks".format(Client.DOWNLOAD_WORKERS))

        await self.dispatcher.start()
        await Syncer.add(self)

        mimetypes.init()

    async def stop(self):
        """Use this method to manually stop the Client.
        Requires no parameters.
        """
        if not self.is_started:
            raise ConnectionError("Client is already stopped")

        await Syncer.remove(self)
        await self.dispatcher.stop()

        for _ in range(Client.DOWNLOAD_WORKERS):
            self.download_queue.put_nowait(None)

        for task in self.download_worker_tasks:
            await task

        self.download_worker_tasks.clear()

        log.info("Stopped {} DownloadWorkerTasks".format(Client.DOWNLOAD_WORKERS))

        self.updates_queue.put_nowait(None)
        await self.updates_worker_task

        for media_session in self.media_sessions.values():
            await media_session.stop()

        self.media_sessions.clear()

        self.is_started = False
        await self.session.stop()

    async def idle(self, stop_signals: tuple = (SIGINT, SIGTERM, SIGABRT)):
        """Blocks the program execution until one of the signals are received,
        then gently stop the Client by closing the underlying connection.

        Args:
            stop_signals (``tuple``, *optional*):
                Iterable containing signals the signal handler will listen to.
                Defaults to (SIGINT, SIGTERM, SIGABRT).
        """

        def signal_handler(*args):
            log.info("Stop signal received ({}). Exiting...".format(args[0]))
            self.is_idle = False

        for s in stop_signals:
            signal(s, signal_handler)

        self.is_idle = True

        while self.is_idle:
            await asyncio.sleep(1)

        await self.stop()

    def run(self, coroutine=None):
        """Use this method to automatically start and idle a Client.
        If a coroutine is passed as argument this method will start the client, run the coroutine
        until is complete and then stop the client automatically.

        Args:
            coroutine: (``Coroutine``, *optional*):
                Pass a coroutine to run it until is complete.

        Raises:
            :class:`Error <pyrogram.Error>`
        """
        run = asyncio.get_event_loop().run_until_complete

        run(self.start())

        run(
            coroutine if inspect.iscoroutine(coroutine)
            else coroutine() if coroutine
            else self.idle()
        )

        if self.is_started:
            run(self.stop())

        return coroutine

    def add_handler(self, handler, group: int = 0):
        """Use this method to register an update handler.

        You can register multiple handlers, but at most one handler within a group
        will be used for a single update. To handle the same update more than once, register
        your handler using a different group id (lower group id == higher priority).

        Args:
            handler (``Handler``):
                The handler to be registered.

            group (``int``, *optional*):
                The group identifier, defaults to 0.

        Returns:
            A tuple of (handler, group)
        """
        if isinstance(handler, DisconnectHandler):
            self.disconnect_handler = handler.callback
        else:
            self.dispatcher.add_handler(handler, group)

        return handler, group

    def remove_handler(self, handler, group: int = 0):
        """Removes a previously-added update handler.

        Make sure to provide the right group that the handler was added in. You can use
        the return value of the :meth:`add_handler` method, a tuple of (handler, group), and
        pass it directly.

        Args:
            handler (``Handler``):
                The handler to be removed.

            group (``int``, *optional*):
                The group identifier, defaults to 0.
        """
        if isinstance(handler, DisconnectHandler):
            self.disconnect_handler = None
        else:
            self.dispatcher.remove_handler(handler, group)

    async def authorize_bot(self):
        try:
            r = await self.send(
                functions.auth.ImportBotAuthorization(
                    flags=0,
                    api_id=self.api_id,
                    api_hash=self.api_hash,
                    bot_auth_token=self.bot_token
                )
            )
        except UserMigrate as e:
            await self.session.stop()

            self.dc_id = e.x
            self.auth_key = await Auth(self.dc_id, self.test_mode, self.ipv6, self._proxy).create()

            self.session = Session(
                self,
                self.dc_id,
                self.auth_key
            )

            await self.session.start()
            await self.authorize_bot()
        else:
            self.user_id = r.user.id

    async def authorize_user(self):
        phone_number_invalid_raises = self.phone_number is not None
        phone_code_invalid_raises = self.phone_code is not None
        password_hash_invalid_raises = self.password is not None
        first_name_invalid_raises = self.first_name is not None

        while True:
            if self.phone_number is None:
                self.phone_number = await ainput("Enter phone number: ")

                while True:
                    confirm = await ainput("Is \"{}\" correct? (y/n): ".format(self.phone_number))

                    if confirm in ("y", "1"):
                        break
                    elif confirm in ("n", "2"):
                        self.phone_number = await ainput("Enter phone number: ")

            self.phone_number = self.phone_number.strip("+")

            try:
                r = await self.send(
                    functions.auth.SendCode(
                        self.phone_number,
                        self.api_id,
                        self.api_hash
                    )
                )
            except (PhoneMigrate, NetworkMigrate) as e:
                await self.session.stop()

                self.dc_id = e.x
                self.auth_key = await Auth(self.dc_id, self.test_mode, self.ipv6, self._proxy).create()

                self.session = Session(
                    self,
                    self.dc_id,
                    self.auth_key
                )
                await self.session.start()

                r = await self.send(
                    functions.auth.SendCode(
                        self.phone_number,
                        self.api_id,
                        self.api_hash
                    )
                )
                break
            except (PhoneNumberInvalid, PhoneNumberBanned) as e:
                if phone_number_invalid_raises:
                    raise
                else:
                    print(e.MESSAGE)
                    self.phone_number = None
            except FloodWait as e:
                if phone_number_invalid_raises:
                    raise
                else:
                    print(e.MESSAGE.format(x=e.x))
                    time.sleep(e.x)
            except Exception as e:
                log.error(e, exc_info=True)
            else:
                break

        phone_registered = r.phone_registered
        phone_code_hash = r.phone_code_hash
        terms_of_service = r.terms_of_service

        if terms_of_service:
            print("\n" + terms_of_service.text + "\n")

        if self.force_sms:
            await self.send(
                functions.auth.ResendCode(
                    phone_number=self.phone_number,
                    phone_code_hash=phone_code_hash
                )
            )

        while True:
            self.phone_code = (
                await ainput("Enter phone code: ") if self.phone_code is None
                else self.phone_code if type(self.phone_code) is str
                else str(self.phone_code(self.phone_number))
            )

            try:
                if phone_registered:
                    r = await self.send(
                        functions.auth.SignIn(
                            self.phone_number,
                            phone_code_hash,
                            self.phone_code
                        )
                    )
                else:
                    try:
                        await self.send(
                            functions.auth.SignIn(
                                self.phone_number,
                                phone_code_hash,
                                self.phone_code
                            )
                        )
                    except PhoneNumberUnoccupied:
                        pass

                    self.first_name = self.first_name if self.first_name is not None else await ainput("First name: ")
                    self.last_name = self.last_name if self.last_name is not None else await ainput("Last name: ")

                    r = await self.send(
                        functions.auth.SignUp(
                            self.phone_number,
                            phone_code_hash,
                            self.phone_code,
                            self.first_name,
                            self.last_name
                        )
                    )
            except (PhoneCodeInvalid, PhoneCodeEmpty, PhoneCodeExpired, PhoneCodeHashEmpty) as e:
                if phone_code_invalid_raises:
                    raise
                else:
                    print(e.MESSAGE)
                    self.phone_code = None
            except FirstnameInvalid as e:
                if first_name_invalid_raises:
                    raise
                else:
                    print(e.MESSAGE)
                    self.first_name = None
            except SessionPasswordNeeded as e:
                print(e.MESSAGE)
                r = await self.send(functions.account.GetPassword())

                while True:
                    try:

                        if self.password is None:
                            print("Hint: {}".format(r.hint))
                            self.password = await ainput("Enter password: ")

                        if type(self.password) is str:
                            self.password = r.current_salt + self.password.encode() + r.current_salt

                        password_hash = sha256(self.password).digest()

                        r = await self.send(functions.auth.CheckPassword(password_hash))
                    except PasswordHashInvalid as e:
                        if password_hash_invalid_raises:
                            raise
                        else:
                            print(e.MESSAGE)
                            self.password = None
                    except FloodWait as e:
                        if password_hash_invalid_raises:
                            raise
                        else:
                            print(e.MESSAGE.format(x=e.x))
                            time.sleep(e.x)
                    except Exception as e:
                        log.error(e, exc_info=True)
                    else:
                        break
                break
            except FloodWait as e:
                if phone_code_invalid_raises or first_name_invalid_raises:
                    raise
                else:
                    print(e.MESSAGE.format(x=e.x))
                    time.sleep(e.x)
            except Exception as e:
                log.error(e, exc_info=True)
            else:
                break

        if terms_of_service:
            assert await self.send(functions.help.AcceptTermsOfService(terms_of_service.id))

        self.password = None
        self.user_id = r.user.id

        print("Login successful")

    def fetch_peers(self, entities: list):
        for entity in entities:
            if isinstance(entity, types.User):
                user_id = entity.id

                access_hash = entity.access_hash

                if access_hash is None:
                    continue

                username = entity.username
                phone = entity.phone

                input_peer = types.InputPeerUser(
                    user_id=user_id,
                    access_hash=access_hash
                )

                self.peers_by_id[user_id] = input_peer

                if username is not None:
                    self.peers_by_username[username.lower()] = input_peer

                if phone is not None:
                    self.peers_by_phone[phone] = input_peer

            if isinstance(entity, (types.Chat, types.ChatForbidden)):
                chat_id = entity.id
                peer_id = -chat_id

                input_peer = types.InputPeerChat(
                    chat_id=chat_id
                )

                self.peers_by_id[peer_id] = input_peer

            if isinstance(entity, (types.Channel, types.ChannelForbidden)):
                channel_id = entity.id
                peer_id = int("-100" + str(channel_id))

                access_hash = entity.access_hash

                if access_hash is None:
                    continue

                username = getattr(entity, "username", None)

                input_peer = types.InputPeerChannel(
                    channel_id=channel_id,
                    access_hash=access_hash
                )

                self.peers_by_id[peer_id] = input_peer

                if username is not None:
                    self.peers_by_username[username.lower()] = input_peer

    async def download_worker(self):
        while True:
            media = await self.download_queue.get()

            if media is None:
                break

            temp_file_path = ""
            final_file_path = ""

            try:
                media, file_name, done, progress, progress_args, path = media

                file_id = media.file_id
                size = media.file_size

                directory, file_name = os.path.split(file_name)
                directory = directory or "downloads"

                try:
                    decoded = utils.decode(file_id)
                    fmt = "<iiqqqqi" if len(decoded) > 24 else "<iiqq"
                    unpacked = struct.unpack(fmt, decoded)
                except (AssertionError, binascii.Error, struct.error):
                    raise FileIdInvalid from None
                else:
                    media_type = unpacked[0]
                    dc_id = unpacked[1]
                    id = unpacked[2]
                    access_hash = unpacked[3]
                    volume_id = None
                    secret = None
                    local_id = None

                    if len(decoded) > 24:
                        volume_id = unpacked[4]
                        secret = unpacked[5]
                        local_id = unpacked[6]

                    media_type_str = Client.MEDIA_TYPE_ID.get(media_type, None)

                    if media_type_str is None:
                        raise FileIdInvalid("Unknown media type: {}".format(unpacked[0]))

                file_name = file_name or getattr(media, "file_name", None)

                if not file_name:
                    if media_type == 3:
                        extension = ".ogg"
                    elif media_type in (4, 10, 13):
                        extension = mimetypes.guess_extension(media.mime_type) or ".mp4"
                    elif media_type == 5:
                        extension = mimetypes.guess_extension(media.mime_type) or ".unknown"
                    elif media_type == 8:
                        extension = ".webp"
                    elif media_type == 9:
                        extension = mimetypes.guess_extension(media.mime_type) or ".mp3"
                    elif media_type in (0, 1, 2):
                        extension = ".jpg"
                    else:
                        continue

                    file_name = "{}_{}_{}{}".format(
                        media_type_str,
                        datetime.fromtimestamp(
                            getattr(media, "date", None) or time.time()
                        ).strftime("%Y-%m-%d_%H-%M-%S"),
                        self.rnd_id(),
                        extension
                    )

                temp_file_path = await self.get_file(
                    dc_id=dc_id,
                    id=id,
                    access_hash=access_hash,
                    volume_id=volume_id,
                    local_id=local_id,
                    secret=secret,
                    size=size,
                    progress=progress,
                    progress_args=progress_args
                )

                if temp_file_path:
                    final_file_path = os.path.abspath(re.sub("\\\\", "/", os.path.join(directory, file_name)))
                    os.makedirs(directory, exist_ok=True)
                    shutil.move(temp_file_path, final_file_path)
            except Exception as e:
                log.error(e, exc_info=True)

                try:
                    os.remove(temp_file_path)
                except OSError:
                    pass
            else:
                # TODO: "" or None for faulty download, which is better?
                # os.path methods return "" in case something does not exist, I prefer this.
                # For now let's keep None
                path[0] = final_file_path or None
            finally:
                done.set()

    async def updates_worker(self):
        log.info("UpdatesWorkerTask started")

        while True:
            updates = await self.updates_queue.get()

            if updates is None:
                break

            try:
                if isinstance(updates, (types.Update, types.UpdatesCombined)):
                    self.fetch_peers(updates.users)
                    self.fetch_peers(updates.chats)

                    for update in updates.updates:
                        channel_id = getattr(
                            getattr(
                                getattr(
                                    update, "message", None
                                ), "to_id", None
                            ), "channel_id", None
                        ) or getattr(update, "channel_id", None)

                        pts = getattr(update, "pts", None)
                        pts_count = getattr(update, "pts_count", None)

                        if isinstance(update, types.UpdateChannelTooLong):
                            log.warning(update)

                        if isinstance(update, types.UpdateNewChannelMessage):
                            message = update.message

                            if not isinstance(message, types.MessageEmpty):
                                diff = await self.send(
                                    functions.updates.GetChannelDifference(
                                        channel=await self.resolve_peer(int("-100" + str(channel_id))),
                                        filter=types.ChannelMessagesFilter(
                                            ranges=[types.MessageRange(
                                                min_id=update.message.id,
                                                max_id=update.message.id
                                            )]
                                        ),
                                        pts=pts - pts_count,
                                        limit=pts
                                    )
                                )

                                if not isinstance(diff, types.updates.ChannelDifferenceEmpty):
                                    updates.users += diff.users
                                    updates.chats += diff.chats

                        if channel_id and pts:
                            if channel_id not in self.channels_pts:
                                self.channels_pts[channel_id] = []

                            if pts in self.channels_pts[channel_id]:
                                continue

                            self.channels_pts[channel_id].append(pts)

                            if len(self.channels_pts[channel_id]) > 50:
                                self.channels_pts[channel_id] = self.channels_pts[channel_id][25:]

                        self.dispatcher.updates.put_nowait((update, updates.users, updates.chats))
                elif isinstance(updates, (types.UpdateShortMessage, types.UpdateShortChatMessage)):
                    diff = await self.send(
                        functions.updates.GetDifference(
                            pts=updates.pts - updates.pts_count,
                            date=updates.date,
                            qts=-1
                        )
                    )

                    if diff.new_messages:
                        self.dispatcher.updates.put_nowait((
                            types.UpdateNewMessage(
                                message=diff.new_messages[0],
                                pts=updates.pts,
                                pts_count=updates.pts_count
                            ),
                            diff.users,
                            diff.chats
                        ))
                    else:
                        self.dispatcher.updates.put_nowait((diff.other_updates[0], [], []))
                elif isinstance(updates, types.UpdateShort):
                    self.dispatcher.updates.put_nowait((updates.update, [], []))
                elif isinstance(updates, types.UpdatesTooLong):
                    log.warning(updates)
            except Exception as e:
                log.error(e, exc_info=True)

        log.info("UpdatesWorkerTask stopped")

    async def send(self, data: Object, retries: int = Session.MAX_RETRIES, timeout: float = Session.WAIT_TIMEOUT):
        """Use this method to send Raw Function queries.

        This method makes possible to manually call every single Telegram API method in a low-level manner.
        Available functions are listed in the :obj:`functions <pyrogram.api.functions>` package and may accept compound
        data types from :obj:`types <pyrogram.api.types>` as well as bare types such as ``int``, ``str``, etc...

        Args:
            data (``Object``):
                The API Scheme function filled with proper arguments.

            retries (``int``):
                Number of retries.

            timeout (``float``):
                Timeout in seconds.

        Raises:
            :class:`Error <pyrogram.Error>`
        """
        if not self.is_started:
            raise ConnectionError("Client has not been started")

        r = await self.session.send(data, retries, timeout)

        self.fetch_peers(getattr(r, "users", []))
        self.fetch_peers(getattr(r, "chats", []))

        return r

    def load_config(self):
        parser = ConfigParser()
        parser.read(self.config_file)

        if self.api_id and self.api_hash:
            pass
        else:
            if parser.has_section("pyrogram"):
                self.api_id = parser.getint("pyrogram", "api_id")
                self.api_hash = parser.get("pyrogram", "api_hash")
            else:
                raise AttributeError(
                    "No API Key found. "
                    "More info: https://docs.pyrogram.ml/start/ProjectSetup#configuration"
                )

        for option in {"app_version", "device_model", "system_version", "lang_code"}:
            if getattr(self, option):
                pass
            else:
                setattr(self, option, Client.APP_VERSION)

                if parser.has_section("pyrogram"):
                    setattr(self, option, parser.get(
                        "pyrogram",
                        option,
                        fallback=getattr(Client, option.upper())
                    ))

        if self.lang_code:
            pass
        else:
            self.lang_code = Client.LANG_CODE

            if parser.has_section("pyrogram"):
                self.lang_code = parser.get(
                    "pyrogram",
                    "lang_code",
                    fallback=Client.LANG_CODE
                )

        if self._proxy:
            self._proxy["enabled"] = True
        else:
            self._proxy = {}

            if parser.has_section("proxy"):
                self._proxy["enabled"] = parser.getboolean("proxy", "enabled")
                self._proxy["hostname"] = parser.get("proxy", "hostname")
                self._proxy["port"] = parser.getint("proxy", "port")
                self._proxy["username"] = parser.get("proxy", "username", fallback=None) or None
                self._proxy["password"] = parser.get("proxy", "password", fallback=None) or None

    async def load_session(self):
        try:
            with open(os.path.join(self.workdir, "{}.session".format(self.session_name)), encoding="utf-8") as f:
                s = json.load(f)
        except FileNotFoundError:
            self.dc_id = 1
            self.date = 0
            self.auth_key = await Auth(self.dc_id, self.test_mode, self.ipv6, self._proxy).create()
        else:
            self.dc_id = s["dc_id"]
            self.test_mode = s["test_mode"]
            self.auth_key = base64.b64decode("".join(s["auth_key"]))
            self.user_id = s["user_id"]
            self.date = s.get("date", 0)

            for k, v in s.get("peers_by_id", {}).items():
                self.peers_by_id[int(k)] = utils.get_input_peer(int(k), v)

            for k, v in s.get("peers_by_username", {}).items():
                peer = self.peers_by_id.get(v, None)

                if peer:
                    self.peers_by_username[k] = peer

            for k, v in s.get("peers_by_phone", {}).items():
                peer = self.peers_by_id.get(v, None)

                if peer:
                    self.peers_by_phone[k] = peer

    def save_session(self):
        auth_key = base64.b64encode(self.auth_key).decode()
        auth_key = [auth_key[i: i + 43] for i in range(0, len(auth_key), 43)]

        os.makedirs(self.workdir, exist_ok=True)

        with open(os.path.join(self.workdir, "{}.session".format(self.session_name)), "w", encoding="utf-8") as f:
            json.dump(
                dict(
                    dc_id=self.dc_id,
                    test_mode=self.test_mode,
                    auth_key=auth_key,
                    user_id=self.user_id,
                    date=self.date
                ),
                f,
                indent=4
            )

    async def get_initial_dialogs_chunk(self, offset_date: int = 0):
        while True:
            try:
                r = await self.send(
                    functions.messages.GetDialogs(
                        offset_date=offset_date,
                        offset_id=0,
                        offset_peer=types.InputPeerEmpty(),
                        limit=self.DIALOGS_AT_ONCE,
                        hash=0,
                        exclude_pinned=True
                    )
                )
            except FloodWait as e:
                log.warning("get_dialogs flood: waiting {} seconds".format(e.x))
                await asyncio.sleep(e.x)
            else:
                log.info("Total peers: {}".format(len(self.peers_by_id)))
                return r

    async def get_initial_dialogs(self):
        await self.send(functions.messages.GetPinnedDialogs())

        dialogs = await self.get_initial_dialogs_chunk()
        offset_date = utils.get_offset_date(dialogs)

        while len(dialogs.dialogs) == self.DIALOGS_AT_ONCE:
            dialogs = await self.get_initial_dialogs_chunk(offset_date)
            offset_date = utils.get_offset_date(dialogs)

        await self.get_initial_dialogs_chunk()

    async def resolve_peer(self, peer_id: int or str):
        """Use this method to get the InputPeer of a known peer_id.

        This is a utility method intended to be used only when working with Raw Functions (i.e: a Telegram API method
        you wish to use which is not available yet in the Client class as an easy-to-use method), whenever an InputPeer
        type is required.

        Args:
            peer_id (``int`` | ``str``):
                The peer id you want to extract the InputPeer from.
                Can be a direct id (int), a username (str) or a phone number (str).

        Returns:
            On success, the resolved peer id is returned in form of an InputPeer object.

        Raises:
            :class:`Error <pyrogram.Error>`
        """
        if type(peer_id) is str:
            if peer_id in ("self", "me"):
                return types.InputPeerSelf()

            peer_id = re.sub(r"[@+\s]", "", peer_id.lower())

            try:
                int(peer_id)
            except ValueError:
                if peer_id not in self.peers_by_username:
                    await self.send(functions.contacts.ResolveUsername(peer_id))

                return self.peers_by_username[peer_id]
            else:
                try:
                    return self.peers_by_phone[peer_id]
                except KeyError:
                    raise PeerIdInvalid

        try:  # User
            return self.peers_by_id[peer_id]
        except KeyError:
            try:  # Chat
                return self.peers_by_id[-peer_id]
            except KeyError:
                try:  # Channel
                    return self.peers_by_id[int("-100" + str(peer_id))]
                except (KeyError, ValueError):
                    raise PeerIdInvalid

    async def save_file(self,
                        path: str,
                        file_id: int = None,
                        file_part: int = 0,
                        progress: callable = None,
                        progress_args: tuple = ()):
        async def worker(session):
            while True:
                data = await queue.get()

                if data is None:
                    return

                try:
                    await asyncio.ensure_future(session.send(data))
                except Exception as e:
                    log.error(e)

        part_size = 512 * 1024
        file_size = os.path.getsize(path)
        file_total_parts = int(math.ceil(file_size / part_size))
        is_big = file_size > 10 * 1024 * 1024
        is_missing_part = file_id is not None
        file_id = file_id or self.rnd_id()
        md5_sum = md5() if not is_big and not is_missing_part else None
        pool = [Session(self, self.dc_id, self.auth_key, is_media=True) for _ in range(3)]
        workers = [asyncio.ensure_future(worker(session)) for session in pool for _ in range(4)]
        queue = asyncio.Queue(16)

        try:
            for session in pool:
                await session.start()

            with open(path, "rb") as f:
                f.seek(part_size * file_part)

                while True:
                    chunk = f.read(part_size)

                    if not chunk:
                        if not is_big:
                            md5_sum = "".join([hex(i)[2:].zfill(2) for i in md5_sum.digest()])
                        break

                    if is_big:
                        rpc = functions.upload.SaveBigFilePart(
                            file_id=file_id,
                            file_part=file_part,
                            file_total_parts=file_total_parts,
                            bytes=chunk
                        )
                    else:
                        rpc = functions.upload.SaveFilePart(
                            file_id=file_id,
                            file_part=file_part,
                            bytes=chunk
                        )

                    await queue.put(rpc)

                    if is_missing_part:
                        return

                    if not is_big:
                        md5_sum.update(chunk)

                    file_part += 1

                    if progress:
                        progress(self, min(file_part * part_size, file_size), file_size, *progress_args)
        except Exception as e:
            log.error(e, exc_info=True)
        else:
            if is_big:
                return types.InputFileBig(
                    id=file_id,
                    parts=file_total_parts,
                    name=os.path.basename(path),

                )
            else:
                return types.InputFile(
                    id=file_id,
                    parts=file_total_parts,
                    name=os.path.basename(path),
                    md5_checksum=md5_sum
                )
        finally:
            for _ in workers:
                await queue.put(None)

            await asyncio.gather(*workers)

            for session in pool:
                await session.stop()

    async def get_file(self,
                       dc_id: int,
                       id: int = None,
                       access_hash: int = None,
                       volume_id: int = None,
                       local_id: int = None,
                       secret: int = None,
                       version: int = 0,
                       size: int = None,
                       progress: callable = None,
                       progress_args: tuple = None) -> str:
        with await self.media_sessions_lock:
            session = self.media_sessions.get(dc_id, None)

            if session is None:
                if dc_id != self.dc_id:
                    exported_auth = await self.send(
                        functions.auth.ExportAuthorization(
                            dc_id=dc_id
                        )
                    )

                    session = Session(
                        self,
                        dc_id,
                        await Auth(dc_id, self.test_mode, self.ipv6, self._proxy).create(),
                        is_media=True
                    )

                    await session.start()

                    self.media_sessions[dc_id] = session

                    await session.send(
                        functions.auth.ImportAuthorization(
                            id=exported_auth.id,
                            bytes=exported_auth.bytes
                        )
                    )
                else:
                    session = Session(
                        self,
                        dc_id,
                        self.auth_key,
                        is_media=True
                    )

                    await session.start()

                    self.media_sessions[dc_id] = session

        if volume_id:  # Photos are accessed by volume_id, local_id, secret
            location = types.InputFileLocation(
                volume_id=volume_id,
                local_id=local_id,
                secret=secret
            )
        else:  # Any other file can be more easily accessed by id and access_hash
            location = types.InputDocumentFileLocation(
                id=id,
                access_hash=access_hash,
                version=version
            )

        limit = 1024 * 1024
        offset = 0
        file_name = ""

        try:
            r = await session.send(
                functions.upload.GetFile(
                    location=location,
                    offset=offset,
                    limit=limit
                )
            )

            if isinstance(r, types.upload.File):
                with tempfile.NamedTemporaryFile("wb", delete=False) as f:
                    file_name = f.name

                    while True:
                        chunk = r.bytes

                        if not chunk:
                            break

                        f.write(chunk)

                        offset += limit

                        if progress:
                            progress(self, min(offset, size), size, *progress_args)

                        r = await session.send(
                            functions.upload.GetFile(
                                location=location,
                                offset=offset,
                                limit=limit
                            )
                        )

            elif isinstance(r, types.upload.FileCdnRedirect):
                with await self.media_sessions_lock:
                    cdn_session = self.media_sessions.get(r.dc_id, None)

                    if cdn_session is None:
                        cdn_session = Session(
                            self,
                            r.dc_id,
                            await Auth(r.dc_id, self.test_mode, self.ipv6, self._proxy).create(),
                            is_media=True,
                            is_cdn=True
                        )

                        await cdn_session.start()

                        self.media_sessions[r.dc_id] = cdn_session

                try:
                    with tempfile.NamedTemporaryFile("wb", delete=False) as f:
                        file_name = f.name

                        while True:
                            r2 = await cdn_session.send(
                                functions.upload.GetCdnFile(
                                    file_token=r.file_token,
                                    offset=offset,
                                    limit=limit
                                )
                            )

                            if isinstance(r2, types.upload.CdnFileReuploadNeeded):
                                try:
                                    await session.send(
                                        functions.upload.ReuploadCdnFile(
                                            file_token=r.file_token,
                                            request_token=r2.request_token
                                        )
                                    )
                                except VolumeLocNotFound:
                                    break
                                else:
                                    continue

                            chunk = r2.bytes

                            # https://core.telegram.org/cdn#decrypting-files
                            decrypted_chunk = AES.ctr256_decrypt(
                                chunk,
                                r.encryption_key,
                                bytearray(
                                    r.encryption_iv[:-4]
                                    + (offset // 16).to_bytes(4, "big")
                                )
                            )

                            hashes = await session.send(
                                functions.upload.GetCdnFileHashes(
                                    r.file_token,
                                    offset
                                )
                            )

                            # https://core.telegram.org/cdn#verifying-files
                            for i, h in enumerate(hashes):
                                cdn_chunk = decrypted_chunk[h.limit * i: h.limit * (i + 1)]
                                assert h.hash == sha256(cdn_chunk).digest(), "Invalid CDN hash part {}".format(i)

                            f.write(decrypted_chunk)

                            offset += limit

                            if progress:
                                progress(self, min(offset, size), size, *progress_args)

                            if len(chunk) < limit:
                                break
                except Exception as e:
                    raise e
        except Exception as e:
            log.error(e, exc_info=True)

            try:
                os.remove(file_name)
            except OSError:
                pass

            return ""
        else:
            return file_name<|MERGE_RESOLUTION|>--- conflicted
+++ resolved
@@ -218,20 +218,12 @@
         await self.session.start()
         self.is_started = True
 
-<<<<<<< HEAD
-        if self.user_id is None:
-            if self.bot_token is None:
-                await self.authorize_user()
-            else:
-                await self.authorize_bot()
-=======
         try:
             if self.user_id is None:
                 if self.bot_token is None:
-                    self.authorize_user()
+                    await self.authorize_user()
                 else:
-                    self.authorize_bot()
->>>>>>> 0f0e757f
+                    await self.authorize_bot()
 
                 self.save_session()
 
@@ -242,27 +234,17 @@
                     self.peers_by_username = {}
                     self.peers_by_phone = {}
 
-<<<<<<< HEAD
-                await self.get_initial_dialogs()
-                await self.get_contacts()
+                    await self.get_initial_dialogs()
+                    await self.get_contacts()
+                else:
+                    await self.send(functions.messages.GetPinnedDialogs())
+                    await self.get_initial_dialogs_chunk()
             else:
-                await self.send(functions.messages.GetPinnedDialogs())
-                await self.get_initial_dialogs_chunk()
-        else:
-            await self.send(functions.updates.GetState())
-=======
-                    self.get_initial_dialogs()
-                    self.get_contacts()
-                else:
-                    self.send(functions.messages.GetPinnedDialogs())
-                    self.get_initial_dialogs_chunk()
-            else:
-                self.send(functions.updates.GetState())
+                await self.send(functions.updates.GetState())
         except Exception as e:
             self.is_started = False
-            self.session.stop()
+            await self.session.stop()
             raise e
->>>>>>> 0f0e757f
 
         self.updates_worker_task = asyncio.ensure_future(self.updates_worker())
 
