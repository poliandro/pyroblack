--- conflicted
+++ resolved
@@ -16,12 +16,7 @@
 # You should have received a copy of the GNU Lesser General Public License
 # along with Pyrogram.  If not, see <http://www.gnu.org/licenses/>.
 
-<<<<<<< HEAD
 import binascii
-=======
-import base64
-import json
->>>>>>> 80d8443b
 import logging
 import math
 import mimetypes
@@ -237,12 +232,8 @@
         self.ipv6 = ipv6
         # TODO: Make code consistent, use underscore for private/protected fields
         self._proxy = proxy
-<<<<<<< HEAD
         self.session_storage.test_mode = test_mode
-=======
-        self.test_mode = test_mode
         self.bot_token = bot_token
->>>>>>> 80d8443b
         self.phone_number = phone_number
         self.phone_code = phone_code
         self.password = password
@@ -291,7 +282,6 @@
         if self.is_started:
             raise ConnectionError("Client has already been started")
 
-<<<<<<< HEAD
         if isinstance(self.session_storage, JsonSessionStorage):
             if self.BOT_TOKEN_RE.match(self.session_storage._session_name):
                 self.session_storage.is_bot = True
@@ -300,17 +290,7 @@
                 warnings.warn('\nWARNING: You are using a bot token as session name!\n'
                               'This usage will be deprecated soon. Please use a session file name to load '
                               'an existing session and the bot_token argument to create new sessions.\n'
-                              'More info: https://docs.pyrogram.ml/start/Setup#bot-authorization\n')
-=======
-        if self.BOT_TOKEN_RE.match(self.session_name):
-            self.is_bot = True
-            self.bot_token = self.session_name
-            self.session_name = self.session_name.split(":")[0]
-            log.warning('\nWARNING: You are using a bot token as session name!\n'
-                        'This usage will be deprecated soon. Please use a session file name to load '
-                        'an existing session and the bot_token argument to create new sessions.\n'
-                        'More info: https://docs.pyrogram.org/intro/auth#bot-authorization\n')
->>>>>>> 80d8443b
+                              'More info: https://docs.pyrogram.org/intro/auth#bot-authorization\n')
 
         self.load_config()
         self.load_session()
@@ -808,68 +788,9 @@
         is_min = False
 
         for entity in entities:
-<<<<<<< HEAD
             if isinstance(entity, (types.User, types.Channel, types.ChannelForbidden)) and not entity.access_hash:
                 continue
             self.session_storage.cache_peer(entity)
-=======
-            if isinstance(entity, types.User):
-                user_id = entity.id
-
-                access_hash = entity.access_hash
-
-                if access_hash is None:
-                    is_min = True
-                    continue
-
-                username = entity.username
-                phone = entity.phone
-
-                input_peer = types.InputPeerUser(
-                    user_id=user_id,
-                    access_hash=access_hash
-                )
-
-                self.peers_by_id[user_id] = input_peer
-
-                if username is not None:
-                    self.peers_by_username[username.lower()] = input_peer
-
-                if phone is not None:
-                    self.peers_by_phone[phone] = input_peer
-
-            if isinstance(entity, (types.Chat, types.ChatForbidden)):
-                chat_id = entity.id
-                peer_id = -chat_id
-
-                input_peer = types.InputPeerChat(
-                    chat_id=chat_id
-                )
-
-                self.peers_by_id[peer_id] = input_peer
-
-            if isinstance(entity, (types.Channel, types.ChannelForbidden)):
-                channel_id = entity.id
-                peer_id = int("-100" + str(channel_id))
-
-                access_hash = entity.access_hash
-
-                if access_hash is None:
-                    is_min = True
-                    continue
-
-                username = getattr(entity, "username", None)
-
-                input_peer = types.InputPeerChannel(
-                    channel_id=channel_id,
-                    access_hash=access_hash
-                )
-
-                self.peers_by_id[peer_id] = input_peer
-
-                if username is not None:
-                    self.peers_by_username[username.lower()] = input_peer
->>>>>>> 80d8443b
 
         return is_min
 
