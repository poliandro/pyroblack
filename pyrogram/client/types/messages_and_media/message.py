#  Pyrogram - Telegram MTProto API Client Library for Python
#  Copyright (C) 2017-2020 Dan <https://github.com/delivrance>
#
#  This file is part of Pyrogram.
#
#  Pyrogram is free software: you can redistribute it and/or modify
#  it under the terms of the GNU Lesser General Public License as published
#  by the Free Software Foundation, either version 3 of the License, or
#  (at your option) any later version.
#
#  Pyrogram is distributed in the hope that it will be useful,
#  but WITHOUT ANY WARRANTY; without even the implied warranty of
#  MERCHANTABILITY or FITNESS FOR A PARTICULAR PURPOSE.  See the
#  GNU Lesser General Public License for more details.
#
#  You should have received a copy of the GNU Lesser General Public License
#  along with Pyrogram.  If not, see <http://www.gnu.org/licenses/>.

from functools import partial
from typing import List, Match, Union

import pyrogram
from pyrogram.api import types
from pyrogram.client.types.input_media import InputMedia
from pyrogram.errors import MessageIdsEmpty
from .contact import Contact
from .location import Location
from .message_entity import MessageEntity
from ..messages_and_media.photo import Photo
from ..object import Object
from ..update import Update
from ..user_and_chats.chat import Chat
from ..user_and_chats.user import User
from ...ext import utils
from ...parser import utils as parser_utils, Parser


class Str(str):
    def __init__(self, *args):
        super().__init__()

        self.entities = None

    def init(self, entities):
        self.entities = entities

        return self

    @property
    def markdown(self):
        return Parser.unparse(self, self.entities, False)

    @property
    def html(self):
        return Parser.unparse(self, self.entities, True)

    def __getitem__(self, item):
        return parser_utils.remove_surrogates(parser_utils.add_surrogates(self)[item])


class Message(Object, Update):
    """A message.

    Parameters:
        message_id (``int``):
            Unique message identifier inside this chat.

        date (``int``, *optional*):
            Date the message was sent in Unix time.

        chat (:obj:`Chat`, *optional*):
            Conversation the message belongs to.

        from_user (:obj:`User`, *optional*):
            Sender, empty for messages sent to channels.

        forward_from (:obj:`User`, *optional*):
            For forwarded messages, sender of the original message.

        forward_sender_name (``str``, *optional*):
            For messages forwarded from users who have hidden their accounts, name of the user.

        forward_from_chat (:obj:`Chat`, *optional*):
            For messages forwarded from channels, information about the original channel.

        forward_from_message_id (``int``, *optional*):
            For messages forwarded from channels, identifier of the original message in the channel.

        forward_signature (``str``, *optional*):
            For messages forwarded from channels, signature of the post author if present.

        forward_date (``int``, *optional*):
            For forwarded messages, date the original message was sent in Unix time.

        reply_to_message (:obj:`Message`, *optional*):
            For replies, the original message. Note that the Message object in this field will not contain
            further reply_to_message fields even if it itself is a reply.

        mentioned (``bool``, *optional*):
            The message contains a mention.

        empty (``bool``, *optional*):
            The message is empty.
            A message can be empty in case it was deleted or you tried to retrieve a message that doesn't exist yet.

        service (``bool``, *optional*):
            The message is a service message.
            A service message has one and only one of these fields set: left_chat_member, new_chat_title,
            new_chat_photo, delete_chat_photo, group_chat_created, supergroup_chat_created, channel_chat_created,
            migrate_to_chat_id, migrate_from_chat_id, pinned_message.

        media (``bool``, *optional*):
            The message is a media message.
            A media message has one and only one of these fields set: audio, document, photo, sticker, video, animation,
            voice, video_note, contact, location, venue.

        edit_date (``int``, *optional*):
            Date the message was last edited in Unix time.

        media_group_id (``str``, *optional*):
            The unique identifier of a media message group this message belongs to.

        author_signature (``str``, *optional*):
            Signature of the post author for messages in channels.

        text (``str``, *optional*):
            For text messages, the actual UTF-8 text of the message, 0-4096 characters.
            If the message contains entities (bold, italic, ...) you can access *text.markdown* or
            *text.html* to get the marked up message text. In case there is no entity, the fields
            will contain the same text as *text*.

        entities (List of :obj:`MessageEntity`, *optional*):
            For text messages, special entities like usernames, URLs, bot commands, etc. that appear in the text.

        caption_entities (List of :obj:`MessageEntity`, *optional*):
            For messages with a caption, special entities like usernames, URLs, bot commands, etc. that appear
            in the caption.

        audio (:obj:`Audio`, *optional*):
            Message is an audio file, information about the file.

        document (:obj:`Document`, *optional*):
            Message is a general file, information about the file.

        photo (:obj:`Photo`, *optional*):
            Message is a photo, information about the photo.

        sticker (:obj:`Sticker`, *optional*):
            Message is a sticker, information about the sticker.

        animation (:obj:`Animation`, *optional*):
            Message is an animation, information about the animation.

        game (:obj:`Game`, *optional*):
            Message is a game, information about the game.

        video (:obj:`Video`, *optional*):
            Message is a video, information about the video.

        voice (:obj:`Voice`, *optional*):
            Message is a voice message, information about the file.

        video_note (:obj:`VideoNote`, *optional*):
            Message is a video note, information about the video message.

        caption (``str``, *optional*):
            Caption for the audio, document, photo, video or voice, 0-1024 characters.
            If the message contains caption entities (bold, italic, ...) you can access *caption.markdown* or
            *caption.html* to get the marked up caption text. In case there is no caption entity, the fields
            will contain the same text as *caption*.

        contact (:obj:`Contact`, *optional*):
            Message is a shared contact, information about the contact.

        location (:obj:`Location`, *optional*):
            Message is a shared location, information about the location.

        venue (:obj:`Venue`, *optional*):
            Message is a venue, information about the venue.

        web_page (:obj:`WebPage`, *optional*):
            Message was sent with a webpage preview.

        poll (:obj:`Poll`, *optional*):
            Message is a native poll, information about the poll.

        dice (:obj:`Dice`, *optional*):
            A dice containing a value that is randomly generated by Telegram.

        new_chat_members (List of :obj:`User`, *optional*):
            New members that were added to the group or supergroup and information about them
            (the bot itself may be one of these members).

        left_chat_member (:obj:`User`, *optional*):
            A member was removed from the group, information about them (this member may be the bot itself).

        new_chat_title (``str``, *optional*):
            A chat title was changed to this value.

        new_chat_photo (:obj:`Photo`, *optional*):
            A chat photo was change to this value.

        delete_chat_photo (``bool``, *optional*):
            Service message: the chat photo was deleted.

        group_chat_created (``bool``, *optional*):
            Service message: the group has been created.

        supergroup_chat_created (``bool``, *optional*):
            Service message: the supergroup has been created.
            This field can't be received in a message coming through updates, because bot can't be a member of a
            supergroup when it is created. It can only be found in reply_to_message if someone replies to a very
            first message in a directly created supergroup.

        channel_chat_created (``bool``, *optional*):
            Service message: the channel has been created.
            This field can't be received in a message coming through updates, because bot can't be a member of a
            channel when it is created. It can only be found in reply_to_message if someone replies to a very
            first message in a channel.

        migrate_to_chat_id (``int``, *optional*):
            The group has been migrated to a supergroup with the specified identifier.
            This number may be greater than 32 bits and some programming languages may have difficulty/silent defects
            in interpreting it. But it is smaller than 52 bits, so a signed 64 bit integer or double-precision float
            type are safe for storing this identifier.

        migrate_from_chat_id (``int``, *optional*):
            The supergroup has been migrated from a group with the specified identifier.
            This number may be greater than 32 bits and some programming languages may have difficulty/silent defects
            in interpreting it. But it is smaller than 52 bits, so a signed 64 bit integer or double-precision float
            type are safe for storing this identifier.

        pinned_message (:obj:`Message`, *optional*):
            Specified message was pinned.
            Note that the Message object in this field will not contain further reply_to_message fields even if it
            is itself a reply.

        game_high_score (:obj:`GameHighScore`, *optional*):
            The game score for a user.
            The reply_to_message field will contain the game Message.

        views (``int``, *optional*):
            Channel post views.

        via_bot (:obj:`User`):
            The information of the bot that generated the message from an inline query of a user.

        outgoing (``bool``, *optional*):
            Whether the message is incoming or outgoing.
            Messages received from other chats are incoming (*outgoing* is False).
            Messages sent from yourself to other chats are outgoing (*outgoing* is True).
            An exception is made for your own personal chat; messages sent there will be incoming.

        link (``str``):
            A link to the message, only for groups and channels.

        matches (List of regex Matches, *optional*):
            A list containing all `Match Objects <https://docs.python.org/3/library/re.html#match-objects>`_ that match
            the text of this message. Only applicable when using :obj:`Filters.regex <pyrogram.Filters.regex>`.

        command (List of ``str``, *optional*):
            A list containing the command and its arguments, if any.
            E.g.: "/start 1 2 3" would produce ["start", "1", "2", "3"].
            Only applicable when using :obj:`Filters.command <pyrogram.Filters.command>`.

        reply_markup (:obj:`InlineKeyboardMarkup` | :obj:`ReplyKeyboardMarkup` | :obj:`ReplyKeyboardRemove` | :obj:`ForceReply`, *optional*):
            Additional interface options. An object for an inline keyboard, custom reply keyboard,
            instructions to remove reply keyboard or to force a reply from the user.
    """

    # TODO: Add game missing field. Also invoice, successful_payment, connected_website

    def __init__(
        self,
        *,
        client: "pyrogram.BaseClient" = None,
        message_id: int,
        date: int = None,
        chat: Chat = None,
        from_user: User = None,
        forward_from: User = None,
        forward_sender_name: str = None,
        forward_from_chat: Chat = None,
        forward_from_message_id: int = None,
        forward_signature: str = None,
        forward_date: int = None,
        reply_to_message: "Message" = None,
        mentioned: bool = None,
        empty: bool = None,
        service: bool = None,
        scheduled: bool = None,
        from_scheduled: bool = None,
        media: bool = None,
        edit_date: int = None,
        media_group_id: str = None,
        author_signature: str = None,
        text: Str = None,
        entities: List["pyrogram.MessageEntity"] = None,
        caption_entities: List["pyrogram.MessageEntity"] = None,
        audio: "pyrogram.Audio" = None,
        document: "pyrogram.Document" = None,
        photo: "pyrogram.Photo" = None,
        sticker: "pyrogram.Sticker" = None,
        animation: "pyrogram.Animation" = None,
        game: "pyrogram.Game" = None,
        video: "pyrogram.Video" = None,
        voice: "pyrogram.Voice" = None,
        video_note: "pyrogram.VideoNote" = None,
        caption: Str = None,
        contact: "pyrogram.Contact" = None,
        location: "pyrogram.Location" = None,
        venue: "pyrogram.Venue" = None,
        web_page: "pyrogram.WebPage" = None,
        poll: "pyrogram.Poll" = None,
        dice: "pyrogram.Dice" = None,
        new_chat_members: List[User] = None,
        left_chat_member: User = None,
        new_chat_title: str = None,
        new_chat_photo: "pyrogram.Photo" = None,
        delete_chat_photo: bool = None,
        group_chat_created: bool = None,
        supergroup_chat_created: bool = None,
        channel_chat_created: bool = None,
        migrate_to_chat_id: int = None,
        migrate_from_chat_id: int = None,
        pinned_message: "Message" = None,
        game_high_score: int = None,
        views: int = None,
        via_bot: User = None,
        outgoing: bool = None,
        matches: List[Match] = None,
        command: List[str] = None,
        reply_markup: Union[
            "pyrogram.InlineKeyboardMarkup",
            "pyrogram.ReplyKeyboardMarkup",
            "pyrogram.ReplyKeyboardRemove",
            "pyrogram.ForceReply"
        ] = None
    ):
        super().__init__(client)

        self.message_id = message_id
        self.date = date
        self.chat = chat
        self.from_user = from_user
        self.forward_from = forward_from
        self.forward_sender_name = forward_sender_name
        self.forward_from_chat = forward_from_chat
        self.forward_from_message_id = forward_from_message_id
        self.forward_signature = forward_signature
        self.forward_date = forward_date
        self.reply_to_message = reply_to_message
        self.mentioned = mentioned
        self.empty = empty
        self.service = service
        self.scheduled = scheduled
        self.from_scheduled = from_scheduled
        self.media = media
        self.edit_date = edit_date
        self.media_group_id = media_group_id
        self.author_signature = author_signature
        self.text = text
        self.entities = entities
        self.caption_entities = caption_entities
        self.audio = audio
        self.document = document
        self.photo = photo
        self.sticker = sticker
        self.animation = animation
        self.game = game
        self.video = video
        self.voice = voice
        self.video_note = video_note
        self.caption = caption
        self.contact = contact
        self.location = location
        self.venue = venue
        self.web_page = web_page
        self.poll = poll
        self.dice = dice
        self.new_chat_members = new_chat_members
        self.left_chat_member = left_chat_member
        self.new_chat_title = new_chat_title
        self.new_chat_photo = new_chat_photo
        self.delete_chat_photo = delete_chat_photo
        self.group_chat_created = group_chat_created
        self.supergroup_chat_created = supergroup_chat_created
        self.channel_chat_created = channel_chat_created
        self.migrate_to_chat_id = migrate_to_chat_id
        self.migrate_from_chat_id = migrate_from_chat_id
        self.pinned_message = pinned_message
        self.game_high_score = game_high_score
        self.views = views
        self.via_bot = via_bot
        self.outgoing = outgoing
        self.matches = matches
        self.command = command
        self.reply_markup = reply_markup

    @staticmethod
    async def _parse(client, message: types.Message or types.MessageService or types.MessageEmpty, users: dict,
                     chats: dict, is_scheduled: bool = False, replies: int = 1):
        if isinstance(message, types.MessageEmpty):
            return Message(message_id=message.id, empty=True, client=client)

        if isinstance(message, types.MessageService):
            action = message.action

            new_chat_members = None
            left_chat_member = None
            new_chat_title = None
            delete_chat_photo = None
            migrate_to_chat_id = None
            migrate_from_chat_id = None
            group_chat_created = None
            channel_chat_created = None
            new_chat_photo = None

            if isinstance(action, types.MessageActionChatAddUser):
                new_chat_members = [User._parse(client, users[i]) for i in action.users]
            elif isinstance(action, types.MessageActionChatJoinedByLink):
                new_chat_members = [User._parse(client, users[message.from_id])]
            elif isinstance(action, types.MessageActionChatDeleteUser):
                left_chat_member = User._parse(client, users[action.user_id])
            elif isinstance(action, types.MessageActionChatEditTitle):
                new_chat_title = action.title
            elif isinstance(action, types.MessageActionChatDeletePhoto):
                delete_chat_photo = True
            elif isinstance(action, types.MessageActionChatMigrateTo):
                migrate_to_chat_id = action.channel_id
            elif isinstance(action, types.MessageActionChannelMigrateFrom):
                migrate_from_chat_id = action.chat_id
            elif isinstance(action, types.MessageActionChatCreate):
                group_chat_created = True
            elif isinstance(action, types.MessageActionChannelCreate):
                channel_chat_created = True
            elif isinstance(action, types.MessageActionChatEditPhoto):
                new_chat_photo = Photo._parse(client, action.photo)

            parsed_message = Message(
                message_id=message.id,
                date=message.date,
                chat=Chat._parse(client, message, users, chats),
                from_user=User._parse(client, users.get(message.from_id, None)),
                service=True,
                new_chat_members=new_chat_members,
                left_chat_member=left_chat_member,
                new_chat_title=new_chat_title,
                new_chat_photo=new_chat_photo,
                delete_chat_photo=delete_chat_photo,
                migrate_to_chat_id=utils.get_channel_id(migrate_to_chat_id) if migrate_to_chat_id else None,
                migrate_from_chat_id=-migrate_from_chat_id if migrate_from_chat_id else None,
                group_chat_created=group_chat_created,
                channel_chat_created=channel_chat_created,
                client=client
                # TODO: supergroup_chat_created
            )

            if isinstance(action, types.MessageActionPinMessage):
                try:
                    parsed_message.pinned_message = await client.get_messages(
                        parsed_message.chat.id,
                        reply_to_message_ids=message.id,
                        replies=0
                    )
                except MessageIdsEmpty:
                    pass

            if isinstance(action, types.MessageActionGameScore):
                parsed_message.game_high_score = pyrogram.GameHighScore._parse_action(client, message, users)

                if message.reply_to_msg_id and replies:
                    try:
                        parsed_message.reply_to_message = await client.get_messages(
                            parsed_message.chat.id,
                            reply_to_message_ids=message.id,
                            replies=0
                        )
                    except MessageIdsEmpty:
                        pass

            return parsed_message

        if isinstance(message, types.Message):
            entities = [MessageEntity._parse(client, entity, users) for entity in message.entities]
            entities = pyrogram.List(filter(lambda x: x is not None, entities))

            forward_from = None
            forward_sender_name = None
            forward_from_chat = None
            forward_from_message_id = None
            forward_signature = None
            forward_date = None

            forward_header = message.fwd_from  # type: types.MessageFwdHeader

            if forward_header:
                forward_date = forward_header.date

                if forward_header.from_id:
                    forward_from = User._parse(client, users[forward_header.from_id])
                elif forward_header.from_name:
                    forward_sender_name = forward_header.from_name
                else:
                    forward_from_chat = Chat._parse_channel_chat(client, chats[forward_header.channel_id])
                    forward_from_message_id = forward_header.channel_post
                    forward_signature = forward_header.post_author

            photo = None
            location = None
            contact = None
            venue = None
            game = None
            audio = None
            voice = None
            animation = None
            video = None
            video_note = None
            sticker = None
            document = None
            web_page = None
            poll = None
            dice = None

            media = message.media

            if media:
                if isinstance(media, types.MessageMediaPhoto):
                    photo = Photo._parse(client, media.photo, media.ttl_seconds)
                elif isinstance(media, types.MessageMediaGeo):
                    location = Location._parse(client, media.geo)
                elif isinstance(media, types.MessageMediaContact):
                    contact = Contact._parse(client, media)
                elif isinstance(media, types.MessageMediaVenue):
                    venue = pyrogram.Venue._parse(client, media)
                elif isinstance(media, types.MessageMediaGame):
                    game = pyrogram.Game._parse(client, message)
                elif isinstance(media, types.MessageMediaDocument):
                    doc = media.document

                    if isinstance(doc, types.Document):
                        attributes = {type(i): i for i in doc.attributes}

                        file_name = getattr(
                            attributes.get(
                                types.DocumentAttributeFilename, None
                            ), "file_name", None
                        )

                        if types.DocumentAttributeAudio in attributes:
                            audio_attributes = attributes[types.DocumentAttributeAudio]

                            if audio_attributes.voice:
                                voice = pyrogram.Voice._parse(client, doc, audio_attributes)
                            else:
                                audio = pyrogram.Audio._parse(client, doc, audio_attributes, file_name)
                        elif types.DocumentAttributeAnimated in attributes:
                            video_attributes = attributes.get(types.DocumentAttributeVideo, None)

                            animation = pyrogram.Animation._parse(client, doc, video_attributes, file_name)
                        elif types.DocumentAttributeVideo in attributes:
                            video_attributes = attributes[types.DocumentAttributeVideo]

                            if video_attributes.round_message:
                                video_note = pyrogram.VideoNote._parse(client, doc, video_attributes)
                            else:
                                video = pyrogram.Video._parse(client, doc, video_attributes, file_name,
                                                              media.ttl_seconds)
                        elif types.DocumentAttributeSticker in attributes:
                            sticker = await pyrogram.Sticker._parse(
                                client, doc,
                                attributes.get(types.DocumentAttributeImageSize, None),
                                attributes[types.DocumentAttributeSticker],
                                file_name
                            )
                        else:
                            document = pyrogram.Document._parse(client, doc, file_name)
                elif isinstance(media, types.MessageMediaWebPage):
                    if isinstance(media.webpage, types.WebPage):
                        web_page = pyrogram.WebPage._parse(client, media.webpage)
                    else:
                        media = None
                elif isinstance(media, types.MessageMediaPoll):
                    poll = pyrogram.Poll._parse(client, media)
                elif isinstance(media, types.MessageMediaDice):
                    dice = pyrogram.Dice._parse(client, media)
                else:
                    media = None

            reply_markup = message.reply_markup

            if reply_markup:
                if isinstance(reply_markup, types.ReplyKeyboardForceReply):
                    reply_markup = pyrogram.ForceReply.read(reply_markup)
                elif isinstance(reply_markup, types.ReplyKeyboardMarkup):
                    reply_markup = pyrogram.ReplyKeyboardMarkup.read(reply_markup)
                elif isinstance(reply_markup, types.ReplyInlineMarkup):
                    reply_markup = pyrogram.InlineKeyboardMarkup.read(reply_markup)
                elif isinstance(reply_markup, types.ReplyKeyboardHide):
                    reply_markup = pyrogram.ReplyKeyboardRemove.read(reply_markup)
                else:
                    reply_markup = None

            parsed_message = Message(
                message_id=message.id,
                date=message.date,
                chat=Chat._parse(client, message, users, chats),
                from_user=User._parse(client, users.get(message.from_id, None)),
                text=(
                    Str(message.message).init(entities) or None
                    if media is None or web_page is not None
                    else None
                ),
                caption=(
                    Str(message.message).init(entities) or None
                    if media is not None and web_page is None
                    else None
                ),
                entities=(
                    entities or None
                    if media is None or web_page is not None
                    else None
                ),
                caption_entities=(
                    entities or None
                    if media is not None and web_page is None
                    else None
                ),
                author_signature=message.post_author,
                forward_from=forward_from,
                forward_sender_name=forward_sender_name,
                forward_from_chat=forward_from_chat,
                forward_from_message_id=forward_from_message_id,
                forward_signature=forward_signature,
                forward_date=forward_date,
                mentioned=message.mentioned,
                scheduled=is_scheduled,
                from_scheduled=message.from_scheduled,
                media=bool(media) or None,
                edit_date=message.edit_date,
                media_group_id=message.grouped_id,
                photo=photo,
                location=location,
                contact=contact,
                venue=venue,
                audio=audio,
                voice=voice,
                animation=animation,
                game=game,
                video=video,
                video_note=video_note,
                sticker=sticker,
                document=document,
                web_page=web_page,
                poll=poll,
                dice=dice,
                views=message.views,
                via_bot=User._parse(client, users.get(message.via_bot_id, None)),
                outgoing=message.out,
                reply_markup=reply_markup,
                client=client
            )

            if message.reply_to_msg_id and replies:
                try:
                    parsed_message.reply_to_message = await client.get_messages(
                        parsed_message.chat.id,
                        reply_to_message_ids=message.id,
                        replies=replies - 1
                    )
                except MessageIdsEmpty:
                    pass

            return parsed_message

<<<<<<< HEAD
    async def reply_text(
=======
    @property
    def link(self) -> str:
        if self.chat.type in ("group", "supergroup", "channel") and self.chat.username:
            return "https://t.me/{}/{}".format(self.chat.username, self.message_id)
        else:
            return "https://t.me/c/{}/{}".format(utils.get_channel_id(self.chat.id), self.message_id)

    def reply_text(
>>>>>>> 0edf0824
        self,
        text: str,
        quote: bool = None,
        parse_mode: Union[str, None] = object,
        disable_web_page_preview: bool = None,
        disable_notification: bool = None,
        reply_to_message_id: int = None,
        reply_markup=None
    ) -> "Message":
        """Bound method *reply_text* of :obj:`Message`.

        Use as a shortcut for:

        .. code-block:: python

            client.send_message(
                chat_id=message.chat.id,
                text="hello",
                reply_to_message_id=message.message_id
            )

        Example:
            .. code-block:: python

                message.reply_text("hello", quote=True)

        Parameters:
            text (``str``):
                Text of the message to be sent.

            quote (``bool``, *optional*):
                If ``True``, the message will be sent as a reply to this message.
                If *reply_to_message_id* is passed, this parameter will be ignored.
                Defaults to ``True`` in group chats and ``False`` in private chats.

            parse_mode (``str``, *optional*):
                By default, texts are parsed using both Markdown and HTML styles.
                You can combine both syntaxes together.
                Pass "markdown" or "md" to enable Markdown-style parsing only.
                Pass "html" to enable HTML-style parsing only.
                Pass None to completely disable style parsing.

            disable_web_page_preview (``bool``, *optional*):
                Disables link previews for links in this message.

            disable_notification (``bool``, *optional*):
                Sends the message silently.
                Users will receive a notification with no sound.

            reply_to_message_id (``int``, *optional*):
                If the message is a reply, ID of the original message.

            reply_markup (:obj:`InlineKeyboardMarkup` | :obj:`ReplyKeyboardMarkup` | :obj:`ReplyKeyboardRemove` | :obj:`ForceReply`, *optional*):
                Additional interface options. An object for an inline keyboard, custom reply keyboard,
                instructions to remove reply keyboard or to force a reply from the user.

        Returns:
            On success, the sent Message is returned.

        Raises:
            RPCError: In case of a Telegram RPC error.
        """
        if quote is None:
            quote = self.chat.type != "private"

        if reply_to_message_id is None and quote:
            reply_to_message_id = self.message_id

        return await self._client.send_message(
            chat_id=self.chat.id,
            text=text,
            parse_mode=parse_mode,
            disable_web_page_preview=disable_web_page_preview,
            disable_notification=disable_notification,
            reply_to_message_id=reply_to_message_id,
            reply_markup=reply_markup
        )

    reply = reply_text

    async def reply_animation(
        self,
        animation: str,
        file_ref: str = None,
        quote: bool = None,
        caption: str = "",
        parse_mode: Union[str, None] = object,
        duration: int = 0,
        width: int = 0,
        height: int = 0,
        thumb: str = None,
        disable_notification: bool = None,
        reply_markup: Union[
            "pyrogram.InlineKeyboardMarkup",
            "pyrogram.ReplyKeyboardMarkup",
            "pyrogram.ReplyKeyboardRemove",
            "pyrogram.ForceReply"
        ] = None,
        reply_to_message_id: int = None,
        progress: callable = None,
        progress_args: tuple = ()
    ) -> "Message":
        """Bound method *reply_animation* :obj:`Message`.

        Use as a shortcut for:

        .. code-block:: python

            client.send_animation(
                chat_id=message.chat.id,
                animation=animation
            )

        Example:
            .. code-block:: python

                message.reply_animation(animation)

        Parameters:
            animation (``str``):
                Animation to send.
                Pass a file_id as string to send an animation that exists on the Telegram servers,
                pass an HTTP URL as a string for Telegram to get an animation from the Internet, or
                pass a file path as string to upload a new animation that exists on your local machine.

            file_ref (``str``, *optional*):
                A valid file reference obtained by a recently fetched media message.
                To be used in combination with a file id in case a file reference is needed.

            quote (``bool``, *optional*):
                If ``True``, the message will be sent as a reply to this message.
                If *reply_to_message_id* is passed, this parameter will be ignored.
                Defaults to ``True`` in group chats and ``False`` in private chats.

            caption (``str``, *optional*):
                Animation caption, 0-1024 characters.

            parse_mode (``str``, *optional*):
                By default, texts are parsed using both Markdown and HTML styles.
                You can combine both syntaxes together.
                Pass "markdown" or "md" to enable Markdown-style parsing only.
                Pass "html" to enable HTML-style parsing only.
                Pass None to completely disable style parsing.

            duration (``int``, *optional*):
                Duration of sent animation in seconds.

            width (``int``, *optional*):
                Animation width.

            height (``int``, *optional*):
                Animation height.

            thumb (``str``, *optional*):
                Thumbnail of the animation file sent.
                The thumbnail should be in JPEG format and less than 200 KB in size.
                A thumbnail's width and height should not exceed 320 pixels.
                Thumbnails can't be reused and can be only uploaded as a new file.

            disable_notification (``bool``, *optional*):
                Sends the message silently.
                Users will receive a notification with no sound.

            reply_to_message_id (``int``, *optional*):
                If the message is a reply, ID of the original message.

            reply_markup (:obj:`InlineKeyboardMarkup` | :obj:`ReplyKeyboardMarkup` | :obj:`ReplyKeyboardRemove` | :obj:`ForceReply`, *optional*):
                Additional interface options. An object for an inline keyboard, custom reply keyboard,
                instructions to remove reply keyboard or to force a reply from the user.

            progress (``callable``, *optional*):
                Pass a callback function to view the file transmission progress.
                The function must take *(current, total)* as positional arguments (look at Other Parameters below for a
                detailed description) and will be called back each time a new file chunk has been successfully
                transmitted.

            progress_args (``tuple``, *optional*):
                Extra custom arguments for the progress callback function.
                You can pass anything you need to be available in the progress callback scope; for example, a Message
                object or a Client instance in order to edit the message with the updated progress status.

        Other Parameters:
            current (``int``):
                The amount of bytes transmitted so far.

            total (``int``):
                The total size of the file.

            *args (``tuple``, *optional*):
                Extra custom arguments as defined in the *progress_args* parameter.
                You can either keep *\*args* or add every single extra argument in your function signature.

        Returns:
            On success, the sent :obj:`Message` is returned.
            In case the upload is deliberately stopped with :meth:`~Client.stop_transmission`, None is returned instead.

        Raises:
            RPCError: In case of a Telegram RPC error.
        """
        if quote is None:
            quote = self.chat.type != "private"

        if reply_to_message_id is None and quote:
            reply_to_message_id = self.message_id

        return await self._client.send_animation(
            chat_id=self.chat.id,
            animation=animation,
            file_ref=file_ref,
            caption=caption,
            parse_mode=parse_mode,
            duration=duration,
            width=width,
            height=height,
            thumb=thumb,
            disable_notification=disable_notification,
            reply_to_message_id=reply_to_message_id,
            reply_markup=reply_markup,
            progress=progress,
            progress_args=progress_args
        )

    async def reply_audio(
        self,
        audio: str,
        file_ref: str = None,
        quote: bool = None,
        caption: str = "",
        parse_mode: Union[str, None] = object,
        duration: int = 0,
        performer: str = None,
        title: str = None,
        thumb: str = None,
        disable_notification: bool = None,
        reply_to_message_id: int = None,
        reply_markup: Union[
            "pyrogram.InlineKeyboardMarkup",
            "pyrogram.ReplyKeyboardMarkup",
            "pyrogram.ReplyKeyboardRemove",
            "pyrogram.ForceReply"
        ] = None,
        progress: callable = None,
        progress_args: tuple = ()
    ) -> "Message":
        """Bound method *reply_audio* of :obj:`Message`.

        Use as a shortcut for:

        .. code-block:: python

            client.send_audio(
                chat_id=message.chat.id,
                audio=audio
            )

        Example:
            .. code-block:: python

                message.reply_audio(audio)

        Parameters:
            audio (``str``):
                Audio file to send.
                Pass a file_id as string to send an audio file that exists on the Telegram servers,
                pass an HTTP URL as a string for Telegram to get an audio file from the Internet, or
                pass a file path as string to upload a new audio file that exists on your local machine.

            file_ref (``str``, *optional*):
                A valid file reference obtained by a recently fetched media message.
                To be used in combination with a file id in case a file reference is needed.

            quote (``bool``, *optional*):
                If ``True``, the message will be sent as a reply to this message.
                If *reply_to_message_id* is passed, this parameter will be ignored.
                Defaults to ``True`` in group chats and ``False`` in private chats.

            caption (``str``, *optional*):
                Audio caption, 0-1024 characters.

            parse_mode (``str``, *optional*):
                By default, texts are parsed using both Markdown and HTML styles.
                You can combine both syntaxes together.
                Pass "markdown" or "md" to enable Markdown-style parsing only.
                Pass "html" to enable HTML-style parsing only.
                Pass None to completely disable style parsing.

            duration (``int``, *optional*):
                Duration of the audio in seconds.

            performer (``str``, *optional*):
                Performer.

            title (``str``, *optional*):
                Track name.

            thumb (``str``, *optional*):
                Thumbnail of the music file album cover.
                The thumbnail should be in JPEG format and less than 200 KB in size.
                A thumbnail's width and height should not exceed 320 pixels.
                Thumbnails can't be reused and can be only uploaded as a new file.

            disable_notification (``bool``, *optional*):
                Sends the message silently.
                Users will receive a notification with no sound.

            reply_to_message_id (``int``, *optional*):
                If the message is a reply, ID of the original message.

            reply_markup (:obj:`InlineKeyboardMarkup` | :obj:`ReplyKeyboardMarkup` | :obj:`ReplyKeyboardRemove` | :obj:`ForceReply`, *optional*):
                Additional interface options. An object for an inline keyboard, custom reply keyboard,
                instructions to remove reply keyboard or to force a reply from the user.

            progress (``callable``, *optional*):
                Pass a callback function to view the file transmission progress.
                The function must take *(current, total)* as positional arguments (look at Other Parameters below for a
                detailed description) and will be called back each time a new file chunk has been successfully
                transmitted.

            progress_args (``tuple``, *optional*):
                Extra custom arguments for the progress callback function.
                You can pass anything you need to be available in the progress callback scope; for example, a Message
                object or a Client instance in order to edit the message with the updated progress status.

        Other Parameters:
            current (``int``):
                The amount of bytes transmitted so far.

            total (``int``):
                The total size of the file.

            *args (``tuple``, *optional*):
                Extra custom arguments as defined in the *progress_args* parameter.
                You can either keep *\*args* or add every single extra argument in your function signature.

        Returns:
            On success, the sent :obj:`Message` is returned.
            In case the upload is deliberately stopped with :meth:`~Client.stop_transmission`, None is returned instead.

        Raises:
            RPCError: In case of a Telegram RPC error.
        """
        if quote is None:
            quote = self.chat.type != "private"

        if reply_to_message_id is None and quote:
            reply_to_message_id = self.message_id

        return await self._client.send_audio(
            chat_id=self.chat.id,
            audio=audio,
            file_ref=file_ref,
            caption=caption,
            parse_mode=parse_mode,
            duration=duration,
            performer=performer,
            title=title,
            thumb=thumb,
            disable_notification=disable_notification,
            reply_to_message_id=reply_to_message_id,
            reply_markup=reply_markup,
            progress=progress,
            progress_args=progress_args
        )

    async def reply_cached_media(
        self,
        file_id: str,
        file_ref: str = None,
        quote: bool = None,
        caption: str = "",
        parse_mode: Union[str, None] = object,
        disable_notification: bool = None,
        reply_to_message_id: int = None,
        reply_markup: Union[
            "pyrogram.InlineKeyboardMarkup",
            "pyrogram.ReplyKeyboardMarkup",
            "pyrogram.ReplyKeyboardRemove",
            "pyrogram.ForceReply"
        ] = None
    ) -> "Message":
        """Bound method *reply_cached_media* of :obj:`Message`.

        Use as a shortcut for:

        .. code-block:: python

            client.send_cached_media(
                chat_id=message.chat.id,
                file_id=file_id
            )

        Example:
            .. code-block:: python

                message.reply_cached_media(file_id)

        Parameters:
            file_id (``str``):
                Media to send.
                Pass a file_id as string to send a media that exists on the Telegram servers.

            file_ref (``str``, *optional*):
                A valid file reference obtained by a recently fetched media message.
                To be used in combination with a file id in case a file reference is needed.

            quote (``bool``, *optional*):
                If ``True``, the message will be sent as a reply to this message.
                If *reply_to_message_id* is passed, this parameter will be ignored.
                Defaults to ``True`` in group chats and ``False`` in private chats.

            caption (``bool``, *optional*):
                Media caption, 0-1024 characters.

            parse_mode (``str``, *optional*):
                By default, texts are parsed using both Markdown and HTML styles.
                You can combine both syntaxes together.
                Pass "markdown" or "md" to enable Markdown-style parsing only.
                Pass "html" to enable HTML-style parsing only.
                Pass None to completely disable style parsing.

            disable_notification (``bool``, *optional*):
                Sends the message silently.
                Users will receive a notification with no sound.

            reply_to_message_id (``int``, *optional*):
                If the message is a reply, ID of the original message.

            reply_markup (:obj:`InlineKeyboardMarkup` | :obj:`ReplyKeyboardMarkup` | :obj:`ReplyKeyboardRemove` | :obj:`ForceReply`, *optional*):
                Additional interface options. An object for an inline keyboard, custom reply keyboard,
                instructions to remove reply keyboard or to force a reply from the user.

        Returns:
            On success, the sent :obj:`Message` is returned.

        Raises:
            RPCError: In case of a Telegram RPC error.
        """
        if quote is None:
            quote = self.chat.type != "private"

        if reply_to_message_id is None and quote:
            reply_to_message_id = self.message_id

        return await self._client.send_cached_media(
            chat_id=self.chat.id,
            file_id=file_id,
            file_ref=file_ref,
            caption=caption,
            parse_mode=parse_mode,
            disable_notification=disable_notification,
            reply_to_message_id=reply_to_message_id,
            reply_markup=reply_markup
        )

    async def reply_chat_action(self, action: str) -> bool:
        """Bound method *reply_chat_action* of :obj:`Message`.

        Use as a shortcut for:

        .. code-block:: python

            client.send_chat_action(
                chat_id=message.chat.id,
                action="typing"
            )

        Example:
            .. code-block:: python

                message.reply_chat_action("typing")

        Parameters:
            action (``str``):
                Type of action to broadcast. Choose one, depending on what the user is about to receive: *"typing"* for
                text messages, *"upload_photo"* for photos, *"record_video"* or *"upload_video"* for videos,
                *"record_audio"* or *"upload_audio"* for audio files, *"upload_document"* for general files,
                *"find_location"* for location data, *"record_video_note"* or *"upload_video_note"* for video notes,
                *"choose_contact"* for contacts, *"playing"* for games or *"cancel"* to cancel any chat action currently
                displayed.

        Returns:
            ``bool``: On success, True is returned.

        Raises:
            RPCError: In case of a Telegram RPC error.
            ValueError: In case the provided string is not a valid chat action.
        """
        return await self._client.send_chat_action(
            chat_id=self.chat.id,
            action=action
        )

    async def reply_contact(
        self,
        phone_number: str,
        first_name: str,
        quote: bool = None,
        last_name: str = "",
        vcard: str = "",
        disable_notification: bool = None,
        reply_to_message_id: int = None,
        reply_markup: Union[
            "pyrogram.InlineKeyboardMarkup",
            "pyrogram.ReplyKeyboardMarkup",
            "pyrogram.ReplyKeyboardRemove",
            "pyrogram.ForceReply"
        ] = None
    ) -> "Message":
        """Bound method *reply_contact* of :obj:`Message`.

        Use as a shortcut for:

        .. code-block:: python

            client.send_contact(
                chat_id=message.chat.id,
                phone_number=phone_number,
                first_name=first_name
            )

        Example:
            .. code-block:: python

                message.reply_contact(phone_number, "Dan")

        Parameters:
            phone_number (``str``):
                Contact's phone number.

            first_name (``str``):
                Contact's first name.

            quote (``bool``, *optional*):
                If ``True``, the message will be sent as a reply to this message.
                If *reply_to_message_id* is passed, this parameter will be ignored.
                Defaults to ``True`` in group chats and ``False`` in private chats.

            last_name (``str``, *optional*):
                Contact's last name.

            vcard (``str``, *optional*):
                Additional data about the contact in the form of a vCard, 0-2048 bytes

            disable_notification (``bool``, *optional*):
                Sends the message silently.
                Users will receive a notification with no sound.

            reply_to_message_id (``int``, *optional*):
                If the message is a reply, ID of the original message.

            reply_markup (:obj:`InlineKeyboardMarkup` | :obj:`ReplyKeyboardMarkup` | :obj:`ReplyKeyboardRemove` | :obj:`ForceReply`, *optional*):
                Additional interface options. An object for an inline keyboard, custom reply keyboard,
                instructions to remove reply keyboard or to force a reply from the user.

        Returns:
            On success, the sent :obj:`Message` is returned.

        Raises:
            RPCError: In case of a Telegram RPC error.
        """
        if quote is None:
            quote = self.chat.type != "private"

        if reply_to_message_id is None and quote:
            reply_to_message_id = self.message_id

        return await self._client.send_contact(
            chat_id=self.chat.id,
            phone_number=phone_number,
            first_name=first_name,
            last_name=last_name,
            vcard=vcard,
            disable_notification=disable_notification,
            reply_to_message_id=reply_to_message_id,
            reply_markup=reply_markup
        )

    async def reply_document(
        self,
        document: str,
        file_ref: str = None,
        quote: bool = None,
        thumb: str = None,
        caption: str = "",
        parse_mode: Union[str, None] = object,
        disable_notification: bool = None,
        reply_to_message_id: int = None,
        reply_markup: Union[
            "pyrogram.InlineKeyboardMarkup",
            "pyrogram.ReplyKeyboardMarkup",
            "pyrogram.ReplyKeyboardRemove",
            "pyrogram.ForceReply"
        ] = None,
        progress: callable = None,
        progress_args: tuple = ()
    ) -> "Message":
        """Bound method *reply_document* of :obj:`Message`.

        Use as a shortcut for:

        .. code-block:: python

            client.send_document(
                chat_id=message.chat.id,
                document=document
            )

        Example:
            .. code-block:: python

                message.reply_document(document)

        Parameters:
            document (``str``):
                File to send.
                Pass a file_id as string to send a file that exists on the Telegram servers,
                pass an HTTP URL as a string for Telegram to get a file from the Internet, or
                pass a file path as string to upload a new file that exists on your local machine.

            file_ref (``str``, *optional*):
                A valid file reference obtained by a recently fetched media message.
                To be used in combination with a file id in case a file reference is needed.

            quote (``bool``, *optional*):
                If ``True``, the message will be sent as a reply to this message.
                If *reply_to_message_id* is passed, this parameter will be ignored.
                Defaults to ``True`` in group chats and ``False`` in private chats.

            thumb (``str``, *optional*):
                Thumbnail of the file sent.
                The thumbnail should be in JPEG format and less than 200 KB in size.
                A thumbnail's width and height should not exceed 320 pixels.
                Thumbnails can't be reused and can be only uploaded as a new file.

            caption (``str``, *optional*):
                Document caption, 0-1024 characters.

            parse_mode (``str``, *optional*):
                By default, texts are parsed using both Markdown and HTML styles.
                You can combine both syntaxes together.
                Pass "markdown" or "md" to enable Markdown-style parsing only.
                Pass "html" to enable HTML-style parsing only.
                Pass None to completely disable style parsing.

            disable_notification (``bool``, *optional*):
                Sends the message silently.
                Users will receive a notification with no sound.

            reply_to_message_id (``int``, *optional*):
                If the message is a reply, ID of the original message.

            reply_markup (:obj:`InlineKeyboardMarkup` | :obj:`ReplyKeyboardMarkup` | :obj:`ReplyKeyboardRemove` | :obj:`ForceReply`, *optional*):
                Additional interface options. An object for an inline keyboard, custom reply keyboard,
                instructions to remove reply keyboard or to force a reply from the user.

            progress (``callable``, *optional*):
                Pass a callback function to view the file transmission progress.
                The function must take *(current, total)* as positional arguments (look at Other Parameters below for a
                detailed description) and will be called back each time a new file chunk has been successfully
                transmitted.

            progress_args (``tuple``, *optional*):
                Extra custom arguments for the progress callback function.
                You can pass anything you need to be available in the progress callback scope; for example, a Message
                object or a Client instance in order to edit the message with the updated progress status.

        Other Parameters:
            current (``int``):
                The amount of bytes transmitted so far.

            total (``int``):
                The total size of the file.

            *args (``tuple``, *optional*):
                Extra custom arguments as defined in the *progress_args* parameter.
                You can either keep *\*args* or add every single extra argument in your function signature.

        Returns:
            On success, the sent :obj:`Message` is returned.
            In case the upload is deliberately stopped with :meth:`~Client.stop_transmission`, None is returned instead.

        Raises:
            RPCError: In case of a Telegram RPC error.
        """
        if quote is None:
            quote = self.chat.type != "private"

        if reply_to_message_id is None and quote:
            reply_to_message_id = self.message_id

        return await self._client.send_document(
            chat_id=self.chat.id,
            document=document,
            file_ref=file_ref,
            thumb=thumb,
            caption=caption,
            parse_mode=parse_mode,
            disable_notification=disable_notification,
            reply_to_message_id=reply_to_message_id,
            reply_markup=reply_markup,
            progress=progress,
            progress_args=progress_args
        )

    async def reply_game(
        self,
        game_short_name: str,
        quote: bool = None,
        disable_notification: bool = None,
        reply_to_message_id: int = None,
        reply_markup: Union[
            "pyrogram.InlineKeyboardMarkup",
            "pyrogram.ReplyKeyboardMarkup",
            "pyrogram.ReplyKeyboardRemove",
            "pyrogram.ForceReply"
        ] = None
    ) -> "Message":
        """Bound method *reply_game* of :obj:`Message`.

        Use as a shortcut for:

        .. code-block:: python

            client.send_game(
                chat_id=message.chat.id,
                game_short_name="lumberjack"
            )

        Example:
            .. code-block:: python

                message.reply_game("lumberjack")

        Parameters:
            game_short_name (``str``):
                Short name of the game, serves as the unique identifier for the game. Set up your games via Botfather.

            quote (``bool``, *optional*):
                If ``True``, the message will be sent as a reply to this message.
                If *reply_to_message_id* is passed, this parameter will be ignored.
                Defaults to ``True`` in group chats and ``False`` in private chats.

            disable_notification (``bool``, *optional*):
                Sends the message silently.
                Users will receive a notification with no sound.

            reply_to_message_id (``int``, *optional*):
                If the message is a reply, ID of the original message.

            reply_markup (:obj:`InlineKeyboardMarkup`, *optional*):
                An object for an inline keyboard. If empty, one ‘Play game_title’ button will be shown automatically.
                If not empty, the first button must launch the game.

        Returns:
            On success, the sent :obj:`Message` is returned.

        Raises:
            RPCError: In case of a Telegram RPC error.
        """
        if quote is None:
            quote = self.chat.type != "private"

        if reply_to_message_id is None and quote:
            reply_to_message_id = self.message_id

        return await self._client.send_game(
            chat_id=self.chat.id,
            game_short_name=game_short_name,
            disable_notification=disable_notification,
            reply_to_message_id=reply_to_message_id,
            reply_markup=reply_markup
        )

    async def reply_inline_bot_result(
        self,
        query_id: int,
        result_id: str,
        quote: bool = None,
        disable_notification: bool = None,
        reply_to_message_id: int = None,
        hide_via: bool = None
    ) -> "Message":
        """Bound method *reply_inline_bot_result* of :obj:`Message`.

        Use as a shortcut for:

        .. code-block:: python

            client.send_inline_bot_result(
                chat_id=message.chat.id,
                query_id=query_id,
                result_id=result_id
            )

        Example:
            .. code-block:: python

                message.reply_inline_bot_result(query_id, result_id)

        Parameters:
            query_id (``int``):
                Unique identifier for the answered query.

            result_id (``str``):
                Unique identifier for the result that was chosen.

            quote (``bool``, *optional*):
                If ``True``, the message will be sent as a reply to this message.
                If *reply_to_message_id* is passed, this parameter will be ignored.
                Defaults to ``True`` in group chats and ``False`` in private chats.

            disable_notification (``bool``, *optional*):
                Sends the message silently.
                Users will receive a notification with no sound.

            reply_to_message_id (``bool``, *optional*):
                If the message is a reply, ID of the original message.

            hide_via (``bool``):
                Sends the message with *via @bot* hidden.

        Returns:
            On success, the sent Message is returned.

        Raises:
            RPCError: In case of a Telegram RPC error.
        """
        if quote is None:
            quote = self.chat.type != "private"

        if reply_to_message_id is None and quote:
            reply_to_message_id = self.message_id

        return await self._client.send_inline_bot_result(
            chat_id=self.chat.id,
            query_id=query_id,
            result_id=result_id,
            disable_notification=disable_notification,
            reply_to_message_id=reply_to_message_id,
            hide_via=hide_via
        )

    async def reply_location(
        self,
        latitude: float,
        longitude: float,
        quote: bool = None,
        disable_notification: bool = None,
        reply_to_message_id: int = None,
        reply_markup: Union[
            "pyrogram.InlineKeyboardMarkup",
            "pyrogram.ReplyKeyboardMarkup",
            "pyrogram.ReplyKeyboardRemove",
            "pyrogram.ForceReply"
        ] = None
    ) -> "Message":
        """Bound method *reply_location* of :obj:`Message`.

        Use as a shortcut for:

        .. code-block:: python

            client.send_location(
                chat_id=message.chat.id,
                latitude=41.890251,
                longitude=12.492373
            )

        Example:
            .. code-block:: python

                message.reply_location(41.890251, 12.492373)

        Parameters:
            latitude (``float``):
                Latitude of the location.

            longitude (``float``):
                Longitude of the location.

            quote (``bool``, *optional*):
                If ``True``, the message will be sent as a reply to this message.
                If *reply_to_message_id* is passed, this parameter will be ignored.
                Defaults to ``True`` in group chats and ``False`` in private chats.

            disable_notification (``bool``, *optional*):
                Sends the message silently.
                Users will receive a notification with no sound.

            reply_to_message_id (``int``, *optional*):
                If the message is a reply, ID of the original message

            reply_markup (:obj:`InlineKeyboardMarkup` | :obj:`ReplyKeyboardMarkup` | :obj:`ReplyKeyboardRemove` | :obj:`ForceReply`, *optional*):
                Additional interface options. An object for an inline keyboard, custom reply keyboard,
                instructions to remove reply keyboard or to force a reply from the user.

        Returns:
            On success, the sent :obj:`Message` is returned.

        Raises:
            RPCError: In case of a Telegram RPC error.
        """
        if quote is None:
            quote = self.chat.type != "private"

        if reply_to_message_id is None and quote:
            reply_to_message_id = self.message_id

        return await self._client.send_location(
            chat_id=self.chat.id,
            latitude=latitude,
            longitude=longitude,
            disable_notification=disable_notification,
            reply_to_message_id=reply_to_message_id,
            reply_markup=reply_markup
        )

    async def reply_media_group(
        self,
        media: List[Union["pyrogram.InputMediaPhoto", "pyrogram.InputMediaVideo"]],
        quote: bool = None,
        disable_notification: bool = None,
        reply_to_message_id: int = None
    ) -> "Message":
        """Bound method *reply_media_group* of :obj:`Message`.

        Use as a shortcut for:

        .. code-block:: python

            client.send_media_group(
                chat_id=message.chat.id,
                media=list_of_media
            )

        Example:
            .. code-block:: python

                message.reply_media_group(list_of_media)

        Parameters:
            media (``list``):
                A list containing either :obj:`InputMediaPhoto <pyrogram.InputMediaPhoto>` or
                :obj:`InputMediaVideo <pyrogram.InputMediaVideo>` objects
                describing photos and videos to be sent, must include 2–10 items.

            quote (``bool``, *optional*):
                If ``True``, the message will be sent as a reply to this message.
                If *reply_to_message_id* is passed, this parameter will be ignored.
                Defaults to ``True`` in group chats and ``False`` in private chats.

            disable_notification (``bool``, *optional*):
                Sends the message silently.
                Users will receive a notification with no sound.

            reply_to_message_id (``int``, *optional*):
                If the message is a reply, ID of the original message.

        Returns:
            On success, a :obj:`Messages` object is returned containing all the
            single messages sent.

        Raises:
            RPCError: In case of a Telegram RPC error.
        """
        if quote is None:
            quote = self.chat.type != "private"

        if reply_to_message_id is None and quote:
            reply_to_message_id = self.message_id

        return await self._client.send_media_group(
            chat_id=self.chat.id,
            media=media,
            disable_notification=disable_notification,
            reply_to_message_id=reply_to_message_id
        )

    async def reply_photo(
        self,
        photo: str,
        file_ref: str = None,
        quote: bool = None,
        caption: str = "",
        parse_mode: Union[str, None] = object,
        ttl_seconds: int = None,
        disable_notification: bool = None,
        reply_to_message_id: int = None,
        reply_markup: Union[
            "pyrogram.InlineKeyboardMarkup",
            "pyrogram.ReplyKeyboardMarkup",
            "pyrogram.ReplyKeyboardRemove",
            "pyrogram.ForceReply"
        ] = None,
        progress: callable = None,
        progress_args: tuple = ()
    ) -> "Message":
        """Bound method *reply_photo* of :obj:`Message`.

        Use as a shortcut for:

        .. code-block:: python

            client.send_photo(
                chat_id=message.chat.id,
                photo=photo
            )

        Example:
            .. code-block:: python

                message.reply_photo(photo)

        Parameters:
            photo (``str``):
                Photo to send.
                Pass a file_id as string to send a photo that exists on the Telegram servers,
                pass an HTTP URL as a string for Telegram to get a photo from the Internet, or
                pass a file path as string to upload a new photo that exists on your local machine.

            file_ref (``str``, *optional*):
                A valid file reference obtained by a recently fetched media message.
                To be used in combination with a file id in case a file reference is needed.

            quote (``bool``, *optional*):
                If ``True``, the message will be sent as a reply to this message.
                If *reply_to_message_id* is passed, this parameter will be ignored.
                Defaults to ``True`` in group chats and ``False`` in private chats.

            caption (``bool``, *optional*):
                Photo caption, 0-1024 characters.

            parse_mode (``str``, *optional*):
                By default, texts are parsed using both Markdown and HTML styles.
                You can combine both syntaxes together.
                Pass "markdown" or "md" to enable Markdown-style parsing only.
                Pass "html" to enable HTML-style parsing only.
                Pass None to completely disable style parsing.

            ttl_seconds (``int``, *optional*):
                Self-Destruct Timer.
                If you set a timer, the photo will self-destruct in *ttl_seconds*
                seconds after it was viewed.

            disable_notification (``bool``, *optional*):
                Sends the message silently.
                Users will receive a notification with no sound.

            reply_to_message_id (``int``, *optional*):
                If the message is a reply, ID of the original message.

            reply_markup (:obj:`InlineKeyboardMarkup` | :obj:`ReplyKeyboardMarkup` | :obj:`ReplyKeyboardRemove` | :obj:`ForceReply`, *optional*):
                Additional interface options. An object for an inline keyboard, custom reply keyboard,
                instructions to remove reply keyboard or to force a reply from the user.

            progress (``callable``, *optional*):
                Pass a callback function to view the file transmission progress.
                The function must take *(current, total)* as positional arguments (look at Other Parameters below for a
                detailed description) and will be called back each time a new file chunk has been successfully
                transmitted.

            progress_args (``tuple``, *optional*):
                Extra custom arguments for the progress callback function.
                You can pass anything you need to be available in the progress callback scope; for example, a Message
                object or a Client instance in order to edit the message with the updated progress status.

        Other Parameters:
            current (``int``):
                The amount of bytes transmitted so far.

            total (``int``):
                The total size of the file.

            *args (``tuple``, *optional*):
                Extra custom arguments as defined in the *progress_args* parameter.
                You can either keep *\*args* or add every single extra argument in your function signature.

        Returns:
            On success, the sent :obj:`Message` is returned.
            In case the upload is deliberately stopped with :meth:`~Client.stop_transmission`, None is returned instead.

        Raises:
            RPCError: In case of a Telegram RPC error.
        """
        if quote is None:
            quote = self.chat.type != "private"

        if reply_to_message_id is None and quote:
            reply_to_message_id = self.message_id

        return await self._client.send_photo(
            chat_id=self.chat.id,
            photo=photo,
            file_ref=file_ref,
            caption=caption,
            parse_mode=parse_mode,
            ttl_seconds=ttl_seconds,
            disable_notification=disable_notification,
            reply_to_message_id=reply_to_message_id,
            reply_markup=reply_markup,
            progress=progress,
            progress_args=progress_args
        )

    async def reply_poll(
        self,
        question: str,
        options: List[str],
        quote: bool = None,
        disable_notification: bool = None,
        reply_to_message_id: int = None,
        reply_markup: Union[
            "pyrogram.InlineKeyboardMarkup",
            "pyrogram.ReplyKeyboardMarkup",
            "pyrogram.ReplyKeyboardRemove",
            "pyrogram.ForceReply"
        ] = None
    ) -> "Message":
        """Bound method *reply_poll* of :obj:`Message`.

        Use as a shortcut for:

        .. code-block:: python

            client.send_poll(
                chat_id=message.chat.id,
                question="Is Pyrogram the best?",
                options=["Yes", "Yes"]
            )

        Example:
            .. code-block:: python

                message.reply_poll("Is Pyrogram the best?", ["Yes", "Yes"])

        Parameters:
            question (``str``):
                The poll question, as string.

            options (List of ``str``):
                The poll options, as list of strings (2 to 10 options are allowed).

            quote (``bool``, *optional*):
                If ``True``, the message will be sent as a reply to this message.
                If *reply_to_message_id* is passed, this parameter will be ignored.
                Defaults to ``True`` in group chats and ``False`` in private chats.

            disable_notification (``bool``, *optional*):
                Sends the message silently.
                Users will receive a notification with no sound.

            reply_to_message_id (``int``, *optional*):
                If the message is a reply, ID of the original message.

            reply_markup (:obj:`InlineKeyboardMarkup` | :obj:`ReplyKeyboardMarkup` | :obj:`ReplyKeyboardRemove` | :obj:`ForceReply`, *optional*):
                Additional interface options. An object for an inline keyboard, custom reply keyboard,
                instructions to remove reply keyboard or to force a reply from the user.

        Returns:
            On success, the sent :obj:`Message` is returned.

        Raises:
            RPCError: In case of a Telegram RPC error.
        """
        if quote is None:
            quote = self.chat.type != "private"

        if reply_to_message_id is None and quote:
            reply_to_message_id = self.message_id

        return await self._client.send_poll(
            chat_id=self.chat.id,
            question=question,
            options=options,
            disable_notification=disable_notification,
            reply_to_message_id=reply_to_message_id,
            reply_markup=reply_markup
        )

    async def reply_sticker(
        self,
        sticker: str,
        file_ref: str = None,
        quote: bool = None,
        disable_notification: bool = None,
        reply_to_message_id: int = None,
        reply_markup: Union[
            "pyrogram.InlineKeyboardMarkup",
            "pyrogram.ReplyKeyboardMarkup",
            "pyrogram.ReplyKeyboardRemove",
            "pyrogram.ForceReply"
        ] = None,
        progress: callable = None,
        progress_args: tuple = ()
    ) -> "Message":
        """Bound method *reply_sticker* of :obj:`Message`.

        Use as a shortcut for:

        .. code-block:: python

            client.send_sticker(
                chat_id=message.chat.id,
                sticker=sticker
            )

        Example:
            .. code-block:: python

                message.reply_sticker(sticker)

        Parameters:
            sticker (``str``):
                Sticker to send.
                Pass a file_id as string to send a sticker that exists on the Telegram servers,
                pass an HTTP URL as a string for Telegram to get a .webp sticker file from the Internet, or
                pass a file path as string to upload a new sticker that exists on your local machine.

            file_ref (``str``, *optional*):
                A valid file reference obtained by a recently fetched media message.
                To be used in combination with a file id in case a file reference is needed.

            quote (``bool``, *optional*):
                If ``True``, the message will be sent as a reply to this message.
                If *reply_to_message_id* is passed, this parameter will be ignored.
                Defaults to ``True`` in group chats and ``False`` in private chats.

            disable_notification (``bool``, *optional*):
                Sends the message silently.
                Users will receive a notification with no sound.

            reply_to_message_id (``int``, *optional*):
                If the message is a reply, ID of the original message.

            reply_markup (:obj:`InlineKeyboardMarkup` | :obj:`ReplyKeyboardMarkup` | :obj:`ReplyKeyboardRemove` | :obj:`ForceReply`, *optional*):
                Additional interface options. An object for an inline keyboard, custom reply keyboard,
                instructions to remove reply keyboard or to force a reply from the user.

            progress (``callable``, *optional*):
                Pass a callback function to view the file transmission progress.
                The function must take *(current, total)* as positional arguments (look at Other Parameters below for a
                detailed description) and will be called back each time a new file chunk has been successfully
                transmitted.

            progress_args (``tuple``, *optional*):
                Extra custom arguments for the progress callback function.
                You can pass anything you need to be available in the progress callback scope; for example, a Message
                object or a Client instance in order to edit the message with the updated progress status.

        Other Parameters:
            current (``int``):
                The amount of bytes transmitted so far.

            total (``int``):
                The total size of the file.

            *args (``tuple``, *optional*):
                Extra custom arguments as defined in the *progress_args* parameter.
                You can either keep *\*args* or add every single extra argument in your function signature.

        Returns:
            On success, the sent :obj:`Message` is returned.
            In case the upload is deliberately stopped with :meth:`~Client.stop_transmission`, None is returned instead.

        Raises:
            RPCError: In case of a Telegram RPC error.
        """
        if quote is None:
            quote = self.chat.type != "private"

        if reply_to_message_id is None and quote:
            reply_to_message_id = self.message_id

        return await self._client.send_sticker(
            chat_id=self.chat.id,
            sticker=sticker,
            file_ref=file_ref,
            disable_notification=disable_notification,
            reply_to_message_id=reply_to_message_id,
            reply_markup=reply_markup,
            progress=progress,
            progress_args=progress_args
        )

    async def reply_venue(
        self,
        latitude: float,
        longitude: float,
        title: str,
        address: str,
        quote: bool = None,
        foursquare_id: str = "",
        foursquare_type: str = "",
        disable_notification: bool = None,
        reply_to_message_id: int = None,
        reply_markup: Union[
            "pyrogram.InlineKeyboardMarkup",
            "pyrogram.ReplyKeyboardMarkup",
            "pyrogram.ReplyKeyboardRemove",
            "pyrogram.ForceReply"
        ] = None
    ) -> "Message":
        """Bound method *reply_venue* of :obj:`Message`.

        Use as a shortcut for:

        .. code-block:: python

            client.send_venue(
                chat_id=message.chat.id,
                latitude=41.890251,
                longitude=12.492373,
                title="Coliseum",
                address="Piazza del Colosseo, 1, 00184 Roma RM"
            )

        Example:
            .. code-block:: python

                message.reply_venue(41.890251, 12.492373, "Coliseum", "Piazza del Colosseo, 1, 00184 Roma RM")

        Parameters:
            latitude (``float``):
                Latitude of the venue.

            longitude (``float``):
                Longitude of the venue.

            title (``str``):
                Name of the venue.

            address (``str``):
                Address of the venue.

            quote (``bool``, *optional*):
                If ``True``, the message will be sent as a reply to this message.
                If *reply_to_message_id* is passed, this parameter will be ignored.
                Defaults to ``True`` in group chats and ``False`` in private chats.

            foursquare_id (``str``, *optional*):
                Foursquare identifier of the venue.

            foursquare_type (``str``, *optional*):
                Foursquare type of the venue, if known.
                (For example, "arts_entertainment/default", "arts_entertainment/aquarium" or "food/icecream".)

            disable_notification (``bool``, *optional*):
                Sends the message silently.
                Users will receive a notification with no sound.

            reply_to_message_id (``int``, *optional*):
                If the message is a reply, ID of the original message

            reply_markup (:obj:`InlineKeyboardMarkup` | :obj:`ReplyKeyboardMarkup` | :obj:`ReplyKeyboardRemove` | :obj:`ForceReply`, *optional*):
                Additional interface options. An object for an inline keyboard, custom reply keyboard,
                instructions to remove reply keyboard or to force a reply from the user.

        Returns:
            On success, the sent :obj:`Message` is returned.

        Raises:
            RPCError: In case of a Telegram RPC error.
        """
        if quote is None:
            quote = self.chat.type != "private"

        if reply_to_message_id is None and quote:
            reply_to_message_id = self.message_id

        return await self._client.send_venue(
            chat_id=self.chat.id,
            latitude=latitude,
            longitude=longitude,
            title=title,
            address=address,
            foursquare_id=foursquare_id,
            foursquare_type=foursquare_type,
            disable_notification=disable_notification,
            reply_to_message_id=reply_to_message_id,
            reply_markup=reply_markup
        )

    async def reply_video(
        self,
        video: str,
        file_ref: str = None,
        quote: bool = None,
        caption: str = "",
        parse_mode: Union[str, None] = object,
        duration: int = 0,
        width: int = 0,
        height: int = 0,
        thumb: str = None,
        supports_streaming: bool = True,
        disable_notification: bool = None,
        reply_to_message_id: int = None,
        reply_markup: Union[
            "pyrogram.InlineKeyboardMarkup",
            "pyrogram.ReplyKeyboardMarkup",
            "pyrogram.ReplyKeyboardRemove",
            "pyrogram.ForceReply"
        ] = None,
        progress: callable = None,
        progress_args: tuple = ()
    ) -> "Message":
        """Bound method *reply_video* of :obj:`Message`.

        Use as a shortcut for:

        .. code-block:: python

            client.send_video(
                chat_id=message.chat.id,
                video=video
            )

        Example:
            .. code-block:: python

                message.reply_video(video)

        Parameters:
            video (``str``):
                Video to send.
                Pass a file_id as string to send a video that exists on the Telegram servers,
                pass an HTTP URL as a string for Telegram to get a video from the Internet, or
                pass a file path as string to upload a new video that exists on your local machine.

            file_ref (``str``, *optional*):
                A valid file reference obtained by a recently fetched media message.
                To be used in combination with a file id in case a file reference is needed.

            quote (``bool``, *optional*):
                If ``True``, the message will be sent as a reply to this message.
                If *reply_to_message_id* is passed, this parameter will be ignored.
                Defaults to ``True`` in group chats and ``False`` in private chats.

            caption (``str``, *optional*):
                Video caption, 0-1024 characters.

            parse_mode (``str``, *optional*):
                By default, texts are parsed using both Markdown and HTML styles.
                You can combine both syntaxes together.
                Pass "markdown" or "md" to enable Markdown-style parsing only.
                Pass "html" to enable HTML-style parsing only.
                Pass None to completely disable style parsing.

            duration (``int``, *optional*):
                Duration of sent video in seconds.

            width (``int``, *optional*):
                Video width.

            height (``int``, *optional*):
                Video height.

            thumb (``str``, *optional*):
                Thumbnail of the video sent.
                The thumbnail should be in JPEG format and less than 200 KB in size.
                A thumbnail's width and height should not exceed 320 pixels.
                Thumbnails can't be reused and can be only uploaded as a new file.

            supports_streaming (``bool``, *optional*):
                Pass True, if the uploaded video is suitable for streaming.

            disable_notification (``bool``, *optional*):
                Sends the message silently.
                Users will receive a notification with no sound.

            reply_to_message_id (``int``, *optional*):
                If the message is a reply, ID of the original message.

            reply_markup (:obj:`InlineKeyboardMarkup` | :obj:`ReplyKeyboardMarkup` | :obj:`ReplyKeyboardRemove` | :obj:`ForceReply`, *optional*):
                Additional interface options. An object for an inline keyboard, custom reply keyboard,
                instructions to remove reply keyboard or to force a reply from the user.

            progress (``callable``, *optional*):
                Pass a callback function to view the file transmission progress.
                The function must take *(current, total)* as positional arguments (look at Other Parameters below for a
                detailed description) and will be called back each time a new file chunk has been successfully
                transmitted.

            progress_args (``tuple``, *optional*):
                Extra custom arguments for the progress callback function.
                You can pass anything you need to be available in the progress callback scope; for example, a Message
                object or a Client instance in order to edit the message with the updated progress status.

        Other Parameters:
            current (``int``):
                The amount of bytes transmitted so far.

            total (``int``):
                The total size of the file.

            *args (``tuple``, *optional*):
                Extra custom arguments as defined in the *progress_args* parameter.
                You can either keep *\*args* or add every single extra argument in your function signature.

        Returns:
            On success, the sent :obj:`Message` is returned.
            In case the upload is deliberately stopped with :meth:`~Client.stop_transmission`, None is returned instead.

        Raises:
            RPCError: In case of a Telegram RPC error.
        """
        if quote is None:
            quote = self.chat.type != "private"

        if reply_to_message_id is None and quote:
            reply_to_message_id = self.message_id

        return await self._client.send_video(
            chat_id=self.chat.id,
            video=video,
            file_ref=file_ref,
            caption=caption,
            parse_mode=parse_mode,
            duration=duration,
            width=width,
            height=height,
            thumb=thumb,
            supports_streaming=supports_streaming,
            disable_notification=disable_notification,
            reply_to_message_id=reply_to_message_id,
            reply_markup=reply_markup,
            progress=progress,
            progress_args=progress_args
        )

    async def reply_video_note(
        self,
        video_note: str,
        file_ref: str = None,
        quote: bool = None,
        duration: int = 0,
        length: int = 1,
        thumb: str = None,
        disable_notification: bool = None,
        reply_to_message_id: int = None,
        reply_markup: Union[
            "pyrogram.InlineKeyboardMarkup",
            "pyrogram.ReplyKeyboardMarkup",
            "pyrogram.ReplyKeyboardRemove",
            "pyrogram.ForceReply"
        ] = None,
        progress: callable = None,
        progress_args: tuple = ()
    ) -> "Message":
        """Bound method *reply_video_note* of :obj:`Message`.

        Use as a shortcut for:

        .. code-block:: python

            client.send_video_note(
                chat_id=message.chat.id,
                video_note=video_note
            )

        Example:
            .. code-block:: python

                message.reply_video_note(video_note)

        Parameters:
            video_note (``str``):
                Video note to send.
                Pass a file_id as string to send a video note that exists on the Telegram servers, or
                pass a file path as string to upload a new video note that exists on your local machine.
                Sending video notes by a URL is currently unsupported.

            file_ref (``str``, *optional*):
                A valid file reference obtained by a recently fetched media message.
                To be used in combination with a file id in case a file reference is needed.

            quote (``bool``, *optional*):
                If ``True``, the message will be sent as a reply to this message.
                If *reply_to_message_id* is passed, this parameter will be ignored.
                Defaults to ``True`` in group chats and ``False`` in private chats.

            duration (``int``, *optional*):
                Duration of sent video in seconds.

            length (``int``, *optional*):
                Video width and height.

            thumb (``str``, *optional*):
                Thumbnail of the video sent.
                The thumbnail should be in JPEG format and less than 200 KB in size.
                A thumbnail's width and height should not exceed 320 pixels.
                Thumbnails can't be reused and can be only uploaded as a new file.

            disable_notification (``bool``, *optional*):
                Sends the message silently.
                Users will receive a notification with no sound.

            reply_to_message_id (``int``, *optional*):
                If the message is a reply, ID of the original message

            reply_markup (:obj:`InlineKeyboardMarkup` | :obj:`ReplyKeyboardMarkup` | :obj:`ReplyKeyboardRemove` | :obj:`ForceReply`, *optional*):
                Additional interface options. An object for an inline keyboard, custom reply keyboard,
                instructions to remove reply keyboard or to force a reply from the user.

            progress (``callable``, *optional*):
                Pass a callback function to view the file transmission progress.
                The function must take *(current, total)* as positional arguments (look at Other Parameters below for a
                detailed description) and will be called back each time a new file chunk has been successfully
                transmitted.

            progress_args (``tuple``, *optional*):
                Extra custom arguments for the progress callback function.
                You can pass anything you need to be available in the progress callback scope; for example, a Message
                object or a Client instance in order to edit the message with the updated progress status.

        Other Parameters:
            current (``int``):
                The amount of bytes transmitted so far.

            total (``int``):
                The total size of the file.

            *args (``tuple``, *optional*):
                Extra custom arguments as defined in the *progress_args* parameter.
                You can either keep *\*args* or add every single extra argument in your function signature.

        Returns:
            On success, the sent :obj:`Message` is returned.
            In case the upload is deliberately stopped with :meth:`~Client.stop_transmission`, None is returned instead.

        Raises:
            RPCError: In case of a Telegram RPC error.
        """
        if quote is None:
            quote = self.chat.type != "private"

        if reply_to_message_id is None and quote:
            reply_to_message_id = self.message_id

        return await self._client.send_video_note(
            chat_id=self.chat.id,
            video_note=video_note,
            file_ref=file_ref,
            duration=duration,
            length=length,
            thumb=thumb,
            disable_notification=disable_notification,
            reply_to_message_id=reply_to_message_id,
            reply_markup=reply_markup,
            progress=progress,
            progress_args=progress_args
        )

    async def reply_voice(
        self,
        voice: str,
        file_ref: str = None,
        quote: bool = None,
        caption: str = "",
        parse_mode: Union[str, None] = object,
        duration: int = 0,
        disable_notification: bool = None,
        reply_to_message_id: int = None,
        reply_markup: Union[
            "pyrogram.InlineKeyboardMarkup",
            "pyrogram.ReplyKeyboardMarkup",
            "pyrogram.ReplyKeyboardRemove",
            "pyrogram.ForceReply"
        ] = None,
        progress: callable = None,
        progress_args: tuple = ()
    ) -> "Message":
        """Bound method *reply_voice* of :obj:`Message`.

        Use as a shortcut for:

        .. code-block:: python

            client.send_voice(
                chat_id=message.chat.id,
                voice=voice
            )

        Example:
            .. code-block:: python

                message.reply_voice(voice)

        Parameters:
            voice (``str``):
                Audio file to send.
                Pass a file_id as string to send an audio that exists on the Telegram servers,
                pass an HTTP URL as a string for Telegram to get an audio from the Internet, or
                pass a file path as string to upload a new audio that exists on your local machine.

            file_ref (``str``, *optional*):
                A valid file reference obtained by a recently fetched media message.
                To be used in combination with a file id in case a file reference is needed.

            quote (``bool``, *optional*):
                If ``True``, the message will be sent as a reply to this message.
                If *reply_to_message_id* is passed, this parameter will be ignored.
                Defaults to ``True`` in group chats and ``False`` in private chats.

            caption (``str``, *optional*):
                Voice message caption, 0-1024 characters.

            parse_mode (``str``, *optional*):
                By default, texts are parsed using both Markdown and HTML styles.
                You can combine both syntaxes together.
                Pass "markdown" or "md" to enable Markdown-style parsing only.
                Pass "html" to enable HTML-style parsing only.
                Pass None to completely disable style parsing.

            duration (``int``, *optional*):
                Duration of the voice message in seconds.

            disable_notification (``bool``, *optional*):
                Sends the message silently.
                Users will receive a notification with no sound.

            reply_to_message_id (``int``, *optional*):
                If the message is a reply, ID of the original message

            reply_markup (:obj:`InlineKeyboardMarkup` | :obj:`ReplyKeyboardMarkup` | :obj:`ReplyKeyboardRemove` | :obj:`ForceReply`, *optional*):
                Additional interface options. An object for an inline keyboard, custom reply keyboard,
                instructions to remove reply keyboard or to force a reply from the user.

            progress (``callable``, *optional*):
                Pass a callback function to view the file transmission progress.
                The function must take *(current, total)* as positional arguments (look at Other Parameters below for a
                detailed description) and will be called back each time a new file chunk has been successfully
                transmitted.

            progress_args (``tuple``, *optional*):
                Extra custom arguments for the progress callback function.
                You can pass anything you need to be available in the progress callback scope; for example, a Message
                object or a Client instance in order to edit the message with the updated progress status.

        Other Parameters:
            current (``int``):
                The amount of bytes transmitted so far.

            total (``int``):
                The total size of the file.

            *args (``tuple``, *optional*):
                Extra custom arguments as defined in the *progress_args* parameter.
                You can either keep *\*args* or add every single extra argument in your function signature.

        Returns:
            On success, the sent :obj:`Message` is returned.
            In case the upload is deliberately stopped with :meth:`~Client.stop_transmission`, None is returned instead.

        Raises:
            RPCError: In case of a Telegram RPC error.
        """
        if quote is None:
            quote = self.chat.type != "private"

        if reply_to_message_id is None and quote:
            reply_to_message_id = self.message_id

        return await self._client.send_voice(
            chat_id=self.chat.id,
            voice=voice,
            file_ref=file_ref,
            caption=caption,
            parse_mode=parse_mode,
            duration=duration,
            disable_notification=disable_notification,
            reply_to_message_id=reply_to_message_id,
            reply_markup=reply_markup,
            progress=progress,
            progress_args=progress_args
        )

    async def edit_text(
        self,
        text: str,
        parse_mode: Union[str, None] = object,
        disable_web_page_preview: bool = None,
        reply_markup: "pyrogram.InlineKeyboardMarkup" = None
    ) -> "Message":
        """Bound method *edit_text* of :obj:`Message`.

        Use as a shortcut for:

        .. code-block:: python

            client.edit_message_text(
                chat_id=message.chat.id,
                message_id=message.message_id,
                text="hello"
            )

        Example:
            .. code-block:: python

                message.edit_text("hello")

        Parameters:
            text (``str``):
                New text of the message.

            parse_mode (``str``, *optional*):
                By default, texts are parsed using both Markdown and HTML styles.
                You can combine both syntaxes together.
                Pass "markdown" or "md" to enable Markdown-style parsing only.
                Pass "html" to enable HTML-style parsing only.
                Pass None to completely disable style parsing.

            disable_web_page_preview (``bool``, *optional*):
                Disables link previews for links in this message.

            reply_markup (:obj:`InlineKeyboardMarkup`, *optional*):
                An InlineKeyboardMarkup object.

        Returns:
            On success, the edited :obj:`Message` is returned.

        Raises:
            RPCError: In case of a Telegram RPC error.
        """
        return await self._client.edit_message_text(
            chat_id=self.chat.id,
            message_id=self.message_id,
            text=text,
            parse_mode=parse_mode,
            disable_web_page_preview=disable_web_page_preview,
            reply_markup=reply_markup
        )

    edit = edit_text

    async def edit_caption(
        self,
        caption: str,
        parse_mode: Union[str, None] = object,
        reply_markup: "pyrogram.InlineKeyboardMarkup" = None
    ) -> "Message":
        """Bound method *edit_caption* of :obj:`Message`.

        Use as a shortcut for:

        .. code-block:: python

            client.edit_message_caption(
                chat_id=message.chat.id,
                message_id=message.message_id,
                caption="hello"
            )

        Example:
            .. code-block:: python

                message.edit_caption("hello")

        Parameters:
            caption (``str``):
                New caption of the message.

            parse_mode (``str``, *optional*):
                By default, texts are parsed using both Markdown and HTML styles.
                You can combine both syntaxes together.
                Pass "markdown" or "md" to enable Markdown-style parsing only.
                Pass "html" to enable HTML-style parsing only.
                Pass None to completely disable style parsing.

            reply_markup (:obj:`InlineKeyboardMarkup`, *optional*):
                An InlineKeyboardMarkup object.

        Returns:
            On success, the edited :obj:`Message` is returned.

        Raises:
            RPCError: In case of a Telegram RPC error.
        """
        return await self._client.edit_message_caption(
            chat_id=self.chat.id,
            message_id=self.message_id,
            caption=caption,
            parse_mode=parse_mode,
            reply_markup=reply_markup
        )

    async def edit_media(self, media: InputMedia, reply_markup: "pyrogram.InlineKeyboardMarkup" = None) -> "Message":
        """Bound method *edit_media* of :obj:`Message`.

        Use as a shortcut for:

        .. code-block:: python

            client.edit_message_media(
                chat_id=message.chat.id,
                message_id=message.message_id,
                media=media
            )

        Example:
            .. code-block:: python

                message.edit_media(media)

        Parameters:
            media (:obj:`InputMedia`):
                One of the InputMedia objects describing an animation, audio, document, photo or video.

            reply_markup (:obj:`InlineKeyboardMarkup`, *optional*):
                An InlineKeyboardMarkup object.

        Returns:
            On success, the edited :obj:`Message` is returned.

        Raises:
            RPCError: In case of a Telegram RPC error.
        """
        return await self._client.edit_message_media(
            chat_id=self.chat.id,
            message_id=self.message_id,
            media=media,
            reply_markup=reply_markup
        )

    async def edit_reply_markup(self, reply_markup: "pyrogram.InlineKeyboardMarkup" = None) -> "Message":
        """Bound method *edit_reply_markup* of :obj:`Message`.

        Use as a shortcut for:

        .. code-block:: python

            client.edit_message_reply_markup(
                chat_id=message.chat.id,
                message_id=message.message_id,
                reply_markup=inline_reply_markup
            )

        Example:
            .. code-block:: python

                message.edit_reply_markup(inline_reply_markup)

        Parameters:
            reply_markup (:obj:`InlineKeyboardMarkup`):
                An InlineKeyboardMarkup object.

        Returns:
            On success, if edited message is sent by the bot, the edited
            :obj:`Message` is returned, otherwise True is returned.

        Raises:
            RPCError: In case of a Telegram RPC error.
        """
        return await self._client.edit_message_reply_markup(
            chat_id=self.chat.id,
            message_id=self.message_id,
            reply_markup=reply_markup
        )

    async def forward(
        self,
        chat_id: int or str,
        disable_notification: bool = None,
        as_copy: bool = False,
        remove_caption: bool = False,
        schedule_date: int = None
    ) -> "Message":
        """Bound method *forward* of :obj:`Message`.

        Use as a shortcut for:

        .. code-block:: python

            client.forward_messages(
                chat_id=chat_id,
                from_chat_id=message.chat.id,
                message_ids=message.message_id
            )

        Example:
            .. code-block:: python

                message.forward(chat_id)

        Parameters:
            chat_id (``int`` | ``str``):
                Unique identifier (int) or username (str) of the target chat.
                For your personal cloud (Saved Messages) you can simply use "me" or "self".
                For a contact that exists in your Telegram address book you can use his phone number (str).

            disable_notification (``bool``, *optional*):
                Sends the message silently.
                Users will receive a notification with no sound.

            as_copy (``bool``, *optional*):
                Pass True to forward messages without the forward header (i.e.: send a copy of the message content).
                Defaults to False.

            remove_caption (``bool``, *optional*):
                If set to True and *as_copy* is enabled as well, media captions are not preserved when copying the
                message. Has no effect if *as_copy* is not enabled.
                Defaults to False.

            schedule_date (``int``, *optional*):
                Date when the message will be automatically sent. Unix time.

        Returns:
            On success, the forwarded Message is returned.

        Raises:
            RPCError: In case of a Telegram RPC error.
        """
        if as_copy:
            if self.service:
                raise ValueError("Unable to copy service messages")

            if self.game and not self._client.is_bot:
                raise ValueError("Users cannot send messages with Game media type")

            if self.text:
                return await self._client.send_message(
                    chat_id,
                    text=self.text.html,
                    parse_mode="html",
                    disable_web_page_preview=not self.web_page,
                    disable_notification=disable_notification,
                    schedule_date=schedule_date
                )
            elif self.media:
                caption = self.caption.html if self.caption and not remove_caption else ""

                send_media = partial(
                    self._client.send_cached_media,
                    chat_id=chat_id,
                    disable_notification=disable_notification,
                    schedule_date=schedule_date
                )

                if self.photo:
                    file_id = self.photo.file_id
                    file_ref = self.photo.file_ref
                elif self.audio:
                    file_id = self.audio.file_id
                    file_ref = self.audio.file_ref
                elif self.document:
                    file_id = self.document.file_id
                    file_ref = self.document.file_ref
                elif self.video:
                    file_id = self.video.file_id
                    file_ref = self.video.file_ref
                elif self.animation:
                    file_id = self.animation.file_id
                    file_ref = self.animation.file_ref
                elif self.voice:
                    file_id = self.voice.file_id
                    file_ref = self.voice.file_ref
                elif self.sticker:
                    file_id = self.sticker.file_id
                    file_ref = self.sticker.file_ref
                elif self.video_note:
                    file_id = self.video_note.file_id
                    file_ref = self.video_note.file_ref
                elif self.contact:
                    return await self._client.send_contact(
                        chat_id,
                        phone_number=self.contact.phone_number,
                        first_name=self.contact.first_name,
                        last_name=self.contact.last_name,
                        vcard=self.contact.vcard,
                        disable_notification=disable_notification,
                        schedule_date=schedule_date
                    )
                elif self.location:
                    return await self._client.send_location(
                        chat_id,
                        latitude=self.location.latitude,
                        longitude=self.location.longitude,
                        disable_notification=disable_notification,
                        schedule_date=schedule_date
                    )
                elif self.venue:
                    return await self._client.send_venue(
                        chat_id,
                        latitude=self.venue.location.latitude,
                        longitude=self.venue.location.longitude,
                        title=self.venue.title,
                        address=self.venue.address,
                        foursquare_id=self.venue.foursquare_id,
                        foursquare_type=self.venue.foursquare_type,
                        disable_notification=disable_notification,
                        schedule_date=schedule_date
                    )
                elif self.poll:
                    return await self._client.send_poll(
                        chat_id,
                        question=self.poll.question,
                        options=[opt.text for opt in self.poll.options],
                        disable_notification=disable_notification,
                        schedule_date=schedule_date
                    )
                elif self.game:
                    return await self._client.send_game(
                        chat_id,
                        game_short_name=self.game.short_name,
                        disable_notification=disable_notification
                    )
                else:
                    raise ValueError("Unknown media type")

                if self.sticker or self.video_note:  # Sticker and VideoNote should have no caption
                    return await send_media(file_id=file_id, file_ref=file_ref)
                else:
                    return await send_media(file_id=file_id, file_ref=file_ref, caption=caption, parse_mode="html")
            else:
                raise ValueError("Can't copy this message")
        else:
            return await self._client.forward_messages(
                chat_id=chat_id,
                from_chat_id=self.chat.id,
                message_ids=self.message_id,
                disable_notification=disable_notification,
                schedule_date=schedule_date
            )

    async def delete(self, revoke: bool = True):
        """Bound method *delete* of :obj:`Message`.

        Use as a shortcut for:

        .. code-block:: python

            client.delete_messages(
                chat_id=chat_id,
                message_ids=message.message_id
            )

        Example:
            .. code-block:: python

                message.delete()

        Parameters:
            revoke (``bool``, *optional*):
                Deletes messages on both parts.
                This is only for private cloud chats and normal groups, messages on
                channels and supergroups are always revoked (i.e.: deleted for everyone).
                Defaults to True.

        Returns:
            True on success, False otherwise.

        Raises:
            RPCError: In case of a Telegram RPC error.
        """
        return await self._client.delete_messages(
            chat_id=self.chat.id,
            message_ids=self.message_id,
            revoke=revoke
        )

    async def click(self, x: int or str = 0, y: int = None, quote: bool = None, timeout: int = 10):
        """Bound method *click* of :obj:`Message`.

        Use as a shortcut for clicking a button attached to the message instead of:

        - Clicking inline buttons:

        .. code-block:: python

            client.request_callback_answer(
                chat_id=message.chat.id,
                message_id=message.message_id,
                callback_data=message.reply_markup[i][j].callback_data
            )

        - Clicking normal buttons:

        .. code-block:: python

            client.send_message(
                chat_id=message.chat.id,
                text=message.reply_markup[i][j].text
            )

        Example:
            This method can be used in three different ways:

            1.  Pass one integer argument only (e.g.: ``.click(2)``, to click a button at index 2).
                Buttons are counted left to right, starting from the top.

            2.  Pass two integer arguments (e.g.: ``.click(1, 0)``, to click a button at position (1, 0)).
                The origin (0, 0) is top-left.

            3.  Pass one string argument only (e.g.: ``.click("Settings")``, to click a button by using its label).
                Only the first matching button will be pressed.

        Parameters:
            x (``int`` | ``str``):
                Used as integer index, integer abscissa (in pair with y) or as string label.
                Defaults to 0 (first button).

            y (``int``, *optional*):
                Used as ordinate only (in pair with x).

            quote (``bool``, *optional*):
                Useful for normal buttons only, where pressing it will result in a new message sent.
                If ``True``, the message will be sent as a reply to this message.
                Defaults to ``True`` in group chats and ``False`` in private chats.

            timeout (``int``, *optional*):
                Timeout in seconds.

        Returns:
            -   The result of :meth:`~Client.request_callback_answer` in case of inline callback button clicks.
            -   The result of :meth:`~Message.reply()` in case of normal button clicks.
            -   A string in case the inline button is a URL, a *switch_inline_query* or a
                *switch_inline_query_current_chat* button.

        Raises:
            RPCError: In case of a Telegram RPC error.
            ValueError: In case the provided index or position is out of range or the button label was not found.
            TimeoutError: In case, after clicking an inline button, the bot fails to answer within the timeout.
        """

        if isinstance(self.reply_markup, pyrogram.ReplyKeyboardMarkup):
            keyboard = self.reply_markup.keyboard
            is_inline = False
        elif isinstance(self.reply_markup, pyrogram.InlineKeyboardMarkup):
            keyboard = self.reply_markup.inline_keyboard
            is_inline = True
        else:
            raise ValueError("The message doesn't contain any keyboard")

        if isinstance(x, int) and y is None:
            try:
                button = [
                    button
                    for row in keyboard
                    for button in row
                ][x]
            except IndexError:
                raise ValueError("The button at index {} doesn't exist".format(x))
        elif isinstance(x, int) and isinstance(y, int):
            try:
                button = keyboard[y][x]
            except IndexError:
                raise ValueError("The button at position ({}, {}) doesn't exist".format(x, y))
        elif isinstance(x, str) and y is None:
            label = x.encode("utf-16", "surrogatepass").decode("utf-16")

            try:
                button = [
                    button
                    for row in keyboard
                    for button in row
                    if label == button.text
                ][0]
            except IndexError:
                raise ValueError("The button with label '{}' doesn't exists".format(x))
        else:
            raise ValueError("Invalid arguments")

        if is_inline:
            if button.callback_data:
                return await self._client.request_callback_answer(
                    chat_id=self.chat.id,
                    message_id=self.message_id,
                    callback_data=button.callback_data,
                    timeout=timeout
                )
            elif button.url:
                return button.url
            elif button.switch_inline_query:
                return button.switch_inline_query
            elif button.switch_inline_query_current_chat:
                return button.switch_inline_query_current_chat
            else:
                raise ValueError("This button is not supported yet")
        else:
            await self.reply(button, quote=quote)

    async def retract_vote(
        self,
    ) -> "pyrogram.Poll":
        """Bound method *retract_vote* of :obj:`Message`.

        Use as a shortcut for:

        .. code-block:: python

            client.retract_vote(
                chat_id=message.chat.id,
                message_id=message_id,
            )

        Example:
            .. code-block:: python

                message.retract_vote()

        Returns:
            :obj:`Poll`: On success, the poll with the retracted vote is returned.

        Raises:
            RPCError: In case of a Telegram RPC error.
        """

        return await self._client.retract_vote(
            chat_id=self.chat.id,
            message_id=self.message_id
        )

    async def download(
        self,
        file_name: str = "",
        block: bool = True,
        progress: callable = None,
        progress_args: tuple = ()
    ) -> str:
        """Bound method *download* of :obj:`Message`.

        Use as a shortcut for:

        .. code-block:: python

            client.download_media(message)

        Example:
            .. code-block:: python

                message.download()

        Parameters:
            file_name (``str``, *optional*):
                A custom *file_name* to be used instead of the one provided by Telegram.
                By default, all files are downloaded in the *downloads* folder in your working directory.
                You can also specify a path for downloading files in a custom location: paths that end with "/"
                are considered directories. All non-existent folders will be created automatically.

            block (``bool``, *optional*):
                Blocks the code execution until the file has been downloaded.
                Defaults to True.

            progress (``callable``, *optional*):
                Pass a callback function to view the file transmission progress.
                The function must take *(current, total)* as positional arguments (look at Other Parameters below for a
                detailed description) and will be called back each time a new file chunk has been successfully
                transmitted.

            progress_args (``tuple``, *optional*):
                Extra custom arguments for the progress callback function.
                You can pass anything you need to be available in the progress callback scope; for example, a Message
                object or a Client instance in order to edit the message with the updated progress status.

        Other Parameters:
            current (``int``):
                The amount of bytes transmitted so far.

            total (``int``):
                The total size of the file.

            *args (``tuple``, *optional*):
                Extra custom arguments as defined in the *progress_args* parameter.
                You can either keep *\*args* or add every single extra argument in your function signature.

        Returns:
            On success, the absolute path of the downloaded file as string is returned, None otherwise.

        Raises:
            RPCError: In case of a Telegram RPC error.
            ``ValueError``: If the message doesn't contain any downloadable media
        """
        return await self._client.download_media(
            message=self,
            file_name=file_name,
            block=block,
            progress=progress,
            progress_args=progress_args,
        )

    async def vote(
        self,
        option: int,
    ) -> "pyrogram.Poll":
        """Bound method *vote* of :obj:`Message`.

        Use as a shortcut for:

        .. code-block:: python

            client.vote_poll(
                chat_id=message.chat.id,
                message_id=message.message_id,
                option=1
            )

        Example:
            .. code-block:: python

                message.vote(6)

        Parameters:
            option (``int``):
                Index of the poll option you want to vote for (0 to 9).

        Returns:
            :obj:`Poll`: On success, the poll with the chosen option is returned.

        Raises:
            RPCError: In case of a Telegram RPC error.
        """

        return await self._client.vote_poll(
            chat_id=self.chat.id,
            message_id=self.message_id,
            option=option
        )

    async def pin(self, disable_notification: bool = None) -> "Message":
        """Bound method *pin* of :obj:`Message`.

        Use as a shortcut for:

        .. code-block:: python

            client.pin_chat_message(
                chat_id=message.chat.id,
                message_id=message_id
            )

        Example:
            .. code-block:: python

                message.pin()

        Parameters:
            disable_notification (``bool``):
                Pass True, if it is not necessary to send a notification to all chat members about the new pinned
                message. Notifications are always disabled in channels.

        Returns:
            True on success.

        Raises:
            RPCError: In case of a Telegram RPC error.
        """
        return await self._client.pin_chat_message(
            chat_id=self.chat.id,
            message_id=self.message_id,
            disable_notification=disable_notification
        )<|MERGE_RESOLUTION|>--- conflicted
+++ resolved
@@ -673,9 +673,6 @@
 
             return parsed_message
 
-<<<<<<< HEAD
-    async def reply_text(
-=======
     @property
     def link(self) -> str:
         if self.chat.type in ("group", "supergroup", "channel") and self.chat.username:
@@ -683,8 +680,7 @@
         else:
             return "https://t.me/c/{}/{}".format(utils.get_channel_id(self.chat.id), self.message_id)
 
-    def reply_text(
->>>>>>> 0edf0824
+    async def reply_text(
         self,
         text: str,
         quote: bool = None,
