--- conflicted
+++ resolved
@@ -386,11 +386,7 @@
             description=description
         )
 
-<<<<<<< HEAD
     async def set_photo(self, photo: str) -> bool:
-=======
-    def set_photo(self, photo: str) -> bool:
->>>>>>> d8752989
         """Bound method *set_photo* of :obj:`Chat`.
 
         Use as a shortcut for:
@@ -676,8 +672,8 @@
             can_pin_messages=can_pin_messages,
             can_promote_members=can_promote_members
         )
-    
-    def join(self):
+
+    async def join(self):
         """Bound method *join* of :obj:`Chat`.
 
         Use as a shortcut for:
@@ -701,9 +697,9 @@
             RPCError: In case of a Telegram RPC error.
         """
 
-        return self._client.join_chat(self.username)
-
-    def leave(self):
+        return await self._client.join_chat(self.username)
+
+    async def leave(self):
         """Bound method *leave* of :obj:`Chat`.
 
         Use as a shortcut for:
@@ -721,4 +717,4 @@
             RPCError: In case of a Telegram RPC error.
         """
 
-        return self._client.leave_chat(self.id)+        return await self._client.leave_chat(self.id)