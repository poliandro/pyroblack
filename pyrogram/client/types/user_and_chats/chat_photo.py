--- conflicted
+++ resolved
@@ -20,10 +20,7 @@
 
 import pyrogram
 from pyrogram.api import types
-<<<<<<< HEAD
-=======
 from pyrogram.client.ext import utils
->>>>>>> ff9407ab
 from ..object import Object
 from ...ext.utils import encode
 
@@ -62,16 +59,7 @@
         loc_small = chat_photo.photo_small
         loc_big = chat_photo.photo_big
 
-<<<<<<< HEAD
-        try:
-            # We just want a local storage lookup by id, whose method is not async.
-            # Otherwise we have to turn this _parse method async and also all the other methods that use this one.
-            peer = client.storage.get_peer_by_id(peer_id)
-        except KeyError:
-            return None
-=======
         peer_type = utils.get_peer_type(peer_id)
->>>>>>> ff9407ab
 
         if peer_type == "user":
             x = 0
