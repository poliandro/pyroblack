#  Pyrogram - Telegram MTProto API Client Library for Python
#  Copyright (C) 2017-2020 Dan <https://github.com/delivrance>
#
#  This file is part of Pyrogram.
#
#  Pyrogram is free software: you can redistribute it and/or modify
#  it under the terms of the GNU Lesser General Public License as published
#  by the Free Software Foundation, either version 3 of the License, or
#  (at your option) any later version.
#
#  Pyrogram is distributed in the hope that it will be useful,
#  but WITHOUT ANY WARRANTY; without even the implied warranty of
#  MERCHANTABILITY or FITNESS FOR A PARTICULAR PURPOSE.  See the
#  GNU Lesser General Public License for more details.
#
#  You should have received a copy of the GNU Lesser General Public License
#  along with Pyrogram.  If not, see <http://www.gnu.org/licenses/>.

import html
import logging
import re
from collections import OrderedDict
from html.parser import HTMLParser
from typing import Union

import pyrogram
from pyrogram.api import types
from pyrogram.errors import PeerIdInvalid
from . import utils

log = logging.getLogger(__name__)


class Parser(HTMLParser):
    MENTION_RE = re.compile(r"tg://user\?id=(\d+)")

    def __init__(self, client: "pyrogram.BaseClient"):
        super().__init__()

        self.client = client

        self.text = ""
        self.entities = []
        self.tag_entities = {}

    def handle_starttag(self, tag, attrs):
        attrs = dict(attrs)
        extra = {}

        if tag in ["b", "strong"]:
            entity = types.MessageEntityBold
        elif tag in ["i", "em"]:
            entity = types.MessageEntityItalic
        elif tag == "u":
            entity = types.MessageEntityUnderline
        elif tag in ["s", "del", "strike"]:
            entity = types.MessageEntityStrike
        elif tag == "blockquote":
            entity = types.MessageEntityBlockquote
        elif tag == "code":
            entity = types.MessageEntityCode
        elif tag == "pre":
            entity = types.MessageEntityPre
            extra["language"] = ""
        elif tag == "a":
            url = attrs.get("href", "")

            mention = Parser.MENTION_RE.match(url)

            if mention:
                entity = types.InputMessageEntityMentionName
                extra["user_id"] = int(mention.group(1))
            else:
                entity = types.MessageEntityTextUrl
                extra["url"] = url
        else:
            return

        if tag not in self.tag_entities:
            self.tag_entities[tag] = []

        self.tag_entities[tag].append(entity(offset=len(self.text), length=0, **extra))

    def handle_data(self, data):
        data = html.unescape(data)

        for entities in self.tag_entities.values():
            for entity in entities:
                entity.length += len(data)

        self.text += data

    def handle_endtag(self, tag):
        try:
            self.entities.append(self.tag_entities[tag].pop())
        except (KeyError, IndexError):
            line, offset = self.getpos()
            offset += 1

            log.warning("Unmatched closing tag </{}> at line {}:{}".format(tag, line, offset))
        else:
            if not self.tag_entities[tag]:
                self.tag_entities.pop(tag)

    def error(self, message):
        pass


class HTML:
    def __init__(self, client: Union["pyrogram.BaseClient", None]):
        self.client = client

<<<<<<< HEAD
    async def parse(self, text: str):
        text = utils.add_surrogates(text)
=======
    def parse(self, text: str):
        # Strip whitespace characters from the end of the message, but preserve closing tags
        text = re.sub(r"\s*(</[\w\W]*>)\s*$", r"\1", text)
>>>>>>> d82e9468

        parser = Parser(self.client)
        parser.feed(utils.add_surrogates(text))
        parser.close()

        if parser.tag_entities:
            unclosed_tags = []

            for tag, entities in parser.tag_entities.items():
                unclosed_tags.append("<{}> (x{})".format(tag, len(entities)))

            log.warning("Unclosed tags: {}".format(", ".join(unclosed_tags)))

        entities = []

        for entity in parser.entities:
            if isinstance(entity, types.InputMessageEntityMentionName):
                try:
                    if self.client is not None:
                        entity.user_id = await self.client.resolve_peer(entity.user_id)
                except PeerIdInvalid:
                    continue

            entities.append(entity)

        # TODO: OrderedDict to be removed in Python 3.6
        return OrderedDict([
            ("message", utils.remove_surrogates(parser.text)),
            ("entities", sorted(entities, key=lambda e: e.offset))
        ])

    @staticmethod
    def unparse(text: str, entities: list):
        text = utils.add_surrogates(text)

        entities_offsets = []

        for entity in entities:
            entity_type = entity.type
            start = entity.offset
            end = start + entity.length

            if entity_type in ("bold", "italic", "underline", "strike"):
                start_tag = "<{}>".format(entity_type[0])
                end_tag = "</{}>".format(entity_type[0])
            elif entity_type in ("code", "pre", "blockquote"):
                start_tag = "<{}>".format(entity_type)
                end_tag = "</{}>".format(entity_type)
            elif entity_type == "text_link":
                url = entity.url
                start_tag = '<a href="{}">'.format(url)
                end_tag = "</a>"
            elif entity_type == "text_mention":
                user = entity.user
                start_tag = '<a href="tg://user?id={}">'.format(user.id)
                end_tag = "</a>"
            else:
                continue

            entities_offsets.append((start_tag, start,))
            entities_offsets.append((end_tag, end,))

        # sorting by offset (desc)
        entities_offsets.sort(key=lambda x: -x[1])

        for entity, offset in entities_offsets:
            text = text[:offset] + entity + text[offset:]

        return utils.remove_surrogates(text)<|MERGE_RESOLUTION|>--- conflicted
+++ resolved
@@ -110,14 +110,9 @@
     def __init__(self, client: Union["pyrogram.BaseClient", None]):
         self.client = client
 
-<<<<<<< HEAD
     async def parse(self, text: str):
-        text = utils.add_surrogates(text)
-=======
-    def parse(self, text: str):
         # Strip whitespace characters from the end of the message, but preserve closing tags
         text = re.sub(r"\s*(</[\w\W]*>)\s*$", r"\1", text)
->>>>>>> d82e9468
 
         parser = Parser(self.client)
         parser.feed(utils.add_surrogates(text))
