--- conflicted
+++ resolved
@@ -62,11 +62,7 @@
         while True:
             try:
                 if pinned_only:
-<<<<<<< HEAD
-                    r = await self.send(functions.messages.GetPinnedDialogs())
-=======
-                    r = self.send(functions.messages.GetPinnedDialogs(folder_id=0))
->>>>>>> 4d97aae9
+                    r = await self.send(functions.messages.GetPinnedDialogs(folder_id=0))
                 else:
                     r = await self.send(
                         functions.messages.GetDialogs(
