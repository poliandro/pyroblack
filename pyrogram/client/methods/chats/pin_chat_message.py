--- conflicted
+++ resolved
@@ -23,14 +23,10 @@
 
 
 class PinChatMessage(BaseClient):
-<<<<<<< HEAD
-    async def pin_chat_message(self, chat_id: int or str, message_id: int, disable_notification: bool = None):
-=======
-    def pin_chat_message(self,
-                         chat_id: Union[int, str],
-                         message_id: int,
-                         disable_notification: bool = None) -> bool:
->>>>>>> 4bf6831b
+    async def pin_chat_message(self,
+                               chat_id: Union[int, str],
+                               message_id: int,
+                               disable_notification: bool = None) -> bool:
         """Use this method to pin a message in a supergroup or a channel.
         You must be an administrator in the chat for this to work and must have the "can_pin_messages" admin right in
         the supergroup or "can_edit_messages" admin right in the channel.
