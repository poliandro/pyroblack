--- conflicted
+++ resolved
@@ -63,13 +63,8 @@
         """
         peer = await self.resolve_peer(chat_id)
 
-<<<<<<< HEAD
-        if os.path.exists(photo):
+        if os.path.isfile(photo):
             photo = types.InputChatUploadedPhoto(file=await self.save_file(photo))
-=======
-        if os.path.isfile(photo):
-            photo = types.InputChatUploadedPhoto(file=self.save_file(photo))
->>>>>>> b3faf21c
         else:
             photo = utils.get_input_media_from_file_id(photo, file_ref, 2)
             photo = types.InputChatPhoto(id=photo.id)
