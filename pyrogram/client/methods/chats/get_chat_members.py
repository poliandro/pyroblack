# Pyrogram - Telegram MTProto API Client Library for Python
# Copyright (C) 2017-2018 Dan Tès <https://github.com/delivrance>
#
# This file is part of Pyrogram.
#
# Pyrogram is free software: you can redistribute it and/or modify
# it under the terms of the GNU Lesser General Public License as published
# by the Free Software Foundation, either version 3 of the License, or
# (at your option) any later version.
#
# Pyrogram is distributed in the hope that it will be useful,
# but WITHOUT ANY WARRANTY; without even the implied warranty of
# MERCHANTABILITY or FITNESS FOR A PARTICULAR PURPOSE.  See the
# GNU Lesser General Public License for more details.
#
# You should have received a copy of the GNU Lesser General Public License
# along with Pyrogram.  If not, see <http://www.gnu.org/licenses/>.

from typing import Union

import pyrogram
from pyrogram.api import functions, types
from ...ext import BaseClient


class Filters:
    ALL = "all"
    KICKED = "kicked"
    RESTRICTED = "restricted"
    BOTS = "bots"
    RECENT = "recent"
    ADMINISTRATORS = "administrators"


class GetChatMembers(BaseClient):
<<<<<<< HEAD
    async def get_chat_members(self,
                               chat_id: int or str,
                               offset: int = 0,
                               limit: int = 200,
                               query: str = "",
                               filter: str = Filters.ALL):
=======
    def get_chat_members(self,
                         chat_id: Union[int, str],
                         offset: int = 0,
                         limit: int = 200,
                         query: str = "",
                         filter: str = Filters.ALL) -> "pyrogram.ChatMembers":
>>>>>>> 4bf6831b
        """Use this method to get the members list of a chat.

        A chat can be either a basic group, a supergroup or a channel.
        You must be admin to retrieve the members list of a channel (also known as "subscribers").

        Args:
            chat_id (``int`` | ``str``):
                Unique identifier (int) or username (str) of the target chat.

            offset (``int``, *optional*):
                Sequential number of the first member to be returned.
                Defaults to 0 [1]_.

            limit (``int``, *optional*):
                Limits the number of members to be retrieved.
                Defaults to 200, which is also the maximum server limit allowed per method call.

            query (``str``, *optional*):
                Query string to filter members based on their display names and usernames.
                Defaults to "" (empty string) [2]_.

            filter (``str``, *optional*):
                Filter used to select the kind of members you want to retrieve. Only applicable for supergroups
                and channels. It can be any of the followings:
                *"all"* - all kind of members,
                *"kicked"* - kicked (banned) members only,
                *"restricted"* - restricted members only,
                *"bots"* - bots only,
                *"recent"* - recent members only,
                *"administrators"* - chat administrators only.
                Defaults to *"all"*.

        .. [1] Server limit: on supergroups, you can get up to 10,000 members for a single query and up to 200 members
            on channels.

        .. [2] A query string is applicable only for *"all"*, *"kicked"* and *"restricted"* filters only.

        Returns:
            On success, a :obj:`ChatMembers` object is returned.

        Raises:
            :class:`Error <pyrogram.Error>` in case of a Telegram RPC error.
            ``ValueError`` if you used an invalid filter or a chat_id that belongs to a user.
        """
        peer = await self.resolve_peer(chat_id)

        if isinstance(peer, types.InputPeerChat):
<<<<<<< HEAD
            return utils.parse_chat_members(
                await self.send(
=======
            return pyrogram.ChatMembers._parse(
                self,
                self.send(
>>>>>>> 4bf6831b
                    functions.messages.GetFullChat(
                        peer.chat_id
                    )
                )
            )
        elif isinstance(peer, types.InputPeerChannel):
            filter = filter.lower()

            if filter == Filters.ALL:
                filter = types.ChannelParticipantsSearch(q=query)
            elif filter == Filters.KICKED:
                filter = types.ChannelParticipantsKicked(q=query)
            elif filter == Filters.RESTRICTED:
                filter = types.ChannelParticipantsBanned(q=query)
            elif filter == Filters.BOTS:
                filter = types.ChannelParticipantsBots()
            elif filter == Filters.RECENT:
                filter = types.ChannelParticipantsRecent()
            elif filter == Filters.ADMINISTRATORS:
                filter = types.ChannelParticipantsAdmins()
            else:
                raise ValueError("Invalid filter \"{}\"".format(filter))

<<<<<<< HEAD
            return utils.parse_chat_members(
                await self.send(
=======
            return pyrogram.ChatMembers._parse(
                self,
                self.send(
>>>>>>> 4bf6831b
                    functions.channels.GetParticipants(
                        channel=peer,
                        filter=filter,
                        offset=offset,
                        limit=limit,
                        hash=0
                    )
                )
            )
        else:
            raise ValueError("The chat_id \"{}\" belongs to a user".format(chat_id))<|MERGE_RESOLUTION|>--- conflicted
+++ resolved
@@ -33,21 +33,12 @@
 
 
 class GetChatMembers(BaseClient):
-<<<<<<< HEAD
     async def get_chat_members(self,
-                               chat_id: int or str,
+                               chat_id: Union[int, str],
                                offset: int = 0,
                                limit: int = 200,
                                query: str = "",
-                               filter: str = Filters.ALL):
-=======
-    def get_chat_members(self,
-                         chat_id: Union[int, str],
-                         offset: int = 0,
-                         limit: int = 200,
-                         query: str = "",
-                         filter: str = Filters.ALL) -> "pyrogram.ChatMembers":
->>>>>>> 4bf6831b
+                               filter: str = Filters.ALL) -> "pyrogram.ChatMembers":
         """Use this method to get the members list of a chat.
 
         A chat can be either a basic group, a supergroup or a channel.
@@ -95,14 +86,9 @@
         peer = await self.resolve_peer(chat_id)
 
         if isinstance(peer, types.InputPeerChat):
-<<<<<<< HEAD
-            return utils.parse_chat_members(
-                await self.send(
-=======
             return pyrogram.ChatMembers._parse(
                 self,
-                self.send(
->>>>>>> 4bf6831b
+                await self.send(
                     functions.messages.GetFullChat(
                         peer.chat_id
                     )
@@ -126,14 +112,9 @@
             else:
                 raise ValueError("Invalid filter \"{}\"".format(filter))
 
-<<<<<<< HEAD
-            return utils.parse_chat_members(
-                await self.send(
-=======
             return pyrogram.ChatMembers._parse(
                 self,
-                self.send(
->>>>>>> 4bf6831b
+                await self.send(
                     functions.channels.GetParticipants(
                         channel=peer,
                         filter=filter,
