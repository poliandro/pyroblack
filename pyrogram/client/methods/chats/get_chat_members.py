#  Pyrogram - Telegram MTProto API Client Library for Python
#  Copyright (C) 2017-2020 Dan <https://github.com/delivrance>
#
#  This file is part of Pyrogram.
#
#  Pyrogram is free software: you can redistribute it and/or modify
#  it under the terms of the GNU Lesser General Public License as published
#  by the Free Software Foundation, either version 3 of the License, or
#  (at your option) any later version.
#
#  Pyrogram is distributed in the hope that it will be useful,
#  but WITHOUT ANY WARRANTY; without even the implied warranty of
#  MERCHANTABILITY or FITNESS FOR A PARTICULAR PURPOSE.  See the
#  GNU Lesser General Public License for more details.
#
#  You should have received a copy of the GNU Lesser General Public License
#  along with Pyrogram.  If not, see <http://www.gnu.org/licenses/>.

import asyncio
import logging
from typing import Union, List

import pyrogram
from pyrogram.api import functions, types
from pyrogram.errors import FloodWait
from ...ext import BaseClient

log = logging.getLogger(__name__)


class Filters:
    ALL = "all"
    KICKED = "kicked"
    RESTRICTED = "restricted"
    BOTS = "bots"
    RECENT = "recent"
    ADMINISTRATORS = "administrators"


class GetChatMembers(BaseClient):
    async def get_chat_members(
        self,
        chat_id: Union[int, str],
        offset: int = 0,
        limit: int = 200,
        query: str = "",
        filter: str = Filters.ALL
    ) -> List["pyrogram.ChatMember"]:
        """Get a chunk of the members list of a chat.

        You can get up to 200 chat members at once.
        A chat can be either a basic group, a supergroup or a channel.
        You must be admin to retrieve the members list of a channel (also known as "subscribers").
        For a more convenient way of getting chat members see :meth:`~Client.iter_chat_members`.

        Parameters:
            chat_id (``int`` | ``str``):
                Unique identifier (int) or username (str) of the target chat.

            offset (``int``, *optional*):
                Sequential number of the first member to be returned.
                Only applicable to supergroups and channels. Defaults to 0 [1]_.

            limit (``int``, *optional*):
                Limits the number of members to be retrieved.
                Only applicable to supergroups and channels.
                Defaults to 200, which is also the maximum server limit allowed per method call.

            query (``str``, *optional*):
                Query string to filter members based on their display names and usernames.
                Only applicable to supergroups and channels. Defaults to "" (empty string) [2]_.

            filter (``str``, *optional*):
                Filter used to select the kind of members you want to retrieve. Only applicable for supergroups
                and channels. It can be any of the followings:
                *"all"* - all kind of members,
                *"kicked"* - kicked (banned) members only,
                *"restricted"* - restricted members only,
                *"bots"* - bots only,
                *"recent"* - recent members only,
                *"administrators"* - chat administrators only.
                Only applicable to supergroups and channels.
                Defaults to *"all"*.

        .. [1] Server limit: on supergroups, you can get up to 10,000 members for a single query and up to 200 members
            on channels.

        .. [2] A query string is applicable only for *"all"*, *"kicked"* and *"restricted"* filters only.

        Returns:
            List of :obj:`ChatMember`: On success, a list of chat members is returned.

        Raises:
            ValueError: In case you used an invalid filter or a chat id that belongs to a user.

        Example:
            .. code-block:: python

                # Get first 200 recent members
                app.get_chat_members("pyrogramchat")

                # Get all administrators
                app.get_chat_members("pyrogramchat", filter="administrators")

                # Get all bots
                app.get_chat_members("pyrogramchat", filter="bots")
        """
        peer = await self.resolve_peer(chat_id)

        if isinstance(peer, types.InputPeerChat):
            r = await self.send(
                functions.messages.GetFullChat(
                    chat_id=peer.chat_id
                )
            )

            members = r.full_chat.participants.participants
            users = {i.id: i for i in r.users}

            return pyrogram.List(pyrogram.ChatMember._parse(self, member, users) for member in members)
        elif isinstance(peer, types.InputPeerChannel):
            filter = filter.lower()

            if filter == Filters.ALL:
                filter = types.ChannelParticipantsSearch(q=query)
            elif filter == Filters.KICKED:
                filter = types.ChannelParticipantsKicked(q=query)
            elif filter == Filters.RESTRICTED:
                filter = types.ChannelParticipantsBanned(q=query)
            elif filter == Filters.BOTS:
                filter = types.ChannelParticipantsBots()
            elif filter == Filters.RECENT:
                filter = types.ChannelParticipantsRecent()
            elif filter == Filters.ADMINISTRATORS:
                filter = types.ChannelParticipantsAdmins()
            else:
                raise ValueError("Invalid filter \"{}\"".format(filter))

<<<<<<< HEAD
            while True:
                try:
                    r = await self.send(
                        functions.channels.GetParticipants(
                            channel=peer,
                            filter=filter,
                            offset=offset,
                            limit=limit,
                            hash=0
                        )
                    )

                    members = r.participants
                    users = {i.id: i for i in r.users}

                    return pyrogram.List(pyrogram.ChatMember._parse(self, member, users) for member in members)
                except FloodWait as e:
                    log.warning("Sleeping for {}s".format(e.x))
                    await asyncio.sleep(e.x)
=======
            r = self.send(
                functions.channels.GetParticipants(
                    channel=peer,
                    filter=filter,
                    offset=offset,
                    limit=limit,
                    hash=0
                )
            )

            members = r.participants
            users = {i.id: i for i in r.users}

            return pyrogram.List(pyrogram.ChatMember._parse(self, member, users) for member in members)
>>>>>>> 99aee987
        else:
            raise ValueError("The chat_id \"{}\" belongs to a user".format(chat_id))<|MERGE_RESOLUTION|>--- conflicted
+++ resolved
@@ -16,13 +16,11 @@
 #  You should have received a copy of the GNU Lesser General Public License
 #  along with Pyrogram.  If not, see <http://www.gnu.org/licenses/>.
 
-import asyncio
 import logging
 from typing import Union, List
 
 import pyrogram
 from pyrogram.api import functions, types
-from pyrogram.errors import FloodWait
 from ...ext import BaseClient
 
 log = logging.getLogger(__name__)
@@ -136,28 +134,7 @@
             else:
                 raise ValueError("Invalid filter \"{}\"".format(filter))
 
-<<<<<<< HEAD
-            while True:
-                try:
-                    r = await self.send(
-                        functions.channels.GetParticipants(
-                            channel=peer,
-                            filter=filter,
-                            offset=offset,
-                            limit=limit,
-                            hash=0
-                        )
-                    )
-
-                    members = r.participants
-                    users = {i.id: i for i in r.users}
-
-                    return pyrogram.List(pyrogram.ChatMember._parse(self, member, users) for member in members)
-                except FloodWait as e:
-                    log.warning("Sleeping for {}s".format(e.x))
-                    await asyncio.sleep(e.x)
-=======
-            r = self.send(
+            r = await self.send(
                 functions.channels.GetParticipants(
                     channel=peer,
                     filter=filter,
@@ -171,6 +148,5 @@
             users = {i.id: i for i in r.users}
 
             return pyrogram.List(pyrogram.ChatMember._parse(self, member, users) for member in members)
->>>>>>> 99aee987
         else:
             raise ValueError("The chat_id \"{}\" belongs to a user".format(chat_id))