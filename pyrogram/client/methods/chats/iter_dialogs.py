--- conflicted
+++ resolved
@@ -18,9 +18,9 @@
 
 from typing import Generator, Optional
 
-import pyrogram
 from async_generator import async_generator, yield_
 
+import pyrogram
 from ...ext import BaseClient
 
 
@@ -38,15 +38,7 @@
         single call.
 
         Parameters:
-<<<<<<< HEAD
-            limit (``str``, *optional*):
-=======
-            offset_date (``int``):
-                The offset date in Unix time taken from the top message of a :obj:`Dialog`.
-                Defaults to 0 (most recent dialog).
-
             limit (``int``, *optional*):
->>>>>>> 2983a3b8
                 Limits the number of dialogs to be retrieved.
                 By default, no limit is applied and all dialogs are returned.
 
