--- conflicted
+++ resolved
@@ -16,25 +16,17 @@
 # You should have received a copy of the GNU Lesser General Public License
 # along with Pyrogram.  If not, see <http://www.gnu.org/licenses/>.
 
-<<<<<<< HEAD
 import asyncio
-
-=======
 from typing import Iterable, Union, List
 
 import pyrogram
->>>>>>> 4bf6831b
 from pyrogram.api import functions
 from ...ext import BaseClient
 
 
 class GetUsers(BaseClient):
-<<<<<<< HEAD
-    async def get_users(self, user_ids):
-=======
-    def get_users(self,
-                  user_ids: Iterable[Union[int, str]]) -> Union["pyrogram.User", List["pyrogram.User"]]:
->>>>>>> 4bf6831b
+    async def get_users(self,
+                        user_ids: Iterable[Union[int, str]]) -> Union["pyrogram.User", List["pyrogram.User"]]:
         """Use this method to get information about a user.
         You can retrieve up to 200 users at once.
 
