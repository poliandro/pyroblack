--- conflicted
+++ resolved
@@ -27,30 +27,16 @@
 
 
 class SendDocument(BaseClient):
-<<<<<<< HEAD
     async def send_document(self,
                             chat_id: int or str,
                             document: str,
-                            caption: str = "",
+                            thumb: str = None,caption: str = "",
                             parse_mode: str = "",
                             disable_notification: bool = None,
                             reply_to_message_id: int = None,
                             reply_markup=None,
                             progress: callable = None,
                             progress_args: tuple = ()):
-=======
-    def send_document(self,
-                      chat_id: int or str,
-                      document: str,
-                      thumb: str = None,
-                      caption: str = "",
-                      parse_mode: str = "",
-                      disable_notification: bool = None,
-                      reply_to_message_id: int = None,
-                      reply_markup=None,
-                      progress: callable = None,
-                      progress_args: tuple = ()):
->>>>>>> cc47897c
         """Use this method to send general files.
 
         Args:
@@ -123,12 +109,8 @@
         style = self.html if parse_mode.lower() == "html" else self.markdown
 
         if os.path.exists(document):
-<<<<<<< HEAD
+            thumb = None if thumb is None else await self.save_file(thumb)
             file = await self.save_file(document, progress=progress, progress_args=progress_args)
-=======
-            thumb = None if thumb is None else self.save_file(thumb)
-            file = self.save_file(document, progress=progress, progress_args=progress_args)
->>>>>>> cc47897c
             media = types.InputMediaUploadedDocument(
                 mime_type=mimetypes.types_map.get("." + document.split(".")[-1], "text/plain"),
                 file=file,
