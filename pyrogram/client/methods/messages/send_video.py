--- conflicted
+++ resolved
@@ -29,7 +29,6 @@
 
 
 class SendVideo(BaseClient):
-<<<<<<< HEAD
     async def send_video(self,
                          chat_id: Union[int, str],
                          video: str,
@@ -47,27 +46,7 @@
                                              "pyrogram.ReplyKeyboardRemove",
                                              "pyrogram.ForceReply"] = None,
                          progress: callable = None,
-                         progress_args: tuple = ()) -> "pyrogram.Message":
-=======
-    def send_video(self,
-                   chat_id: Union[int, str],
-                   video: str,
-                   caption: str = "",
-                   parse_mode: str = "",
-                   duration: int = 0,
-                   width: int = 0,
-                   height: int = 0,
-                   thumb: str = None,
-                   supports_streaming: bool = True,
-                   disable_notification: bool = None,
-                   reply_to_message_id: int = None,
-                   reply_markup: Union["pyrogram.InlineKeyboardMarkup",
-                                       "pyrogram.ReplyKeyboardMarkup",
-                                       "pyrogram.ReplyKeyboardRemove",
-                                       "pyrogram.ForceReply"] = None,
-                   progress: callable = None,
-                   progress_args: tuple = ()) -> Union["pyrogram.Message", None]:
->>>>>>> 2e94926d
+                         progress_args: tuple = ()) -> Union["pyrogram.Message", None]:
         """Use this method to send video files.
 
         Args:
@@ -152,40 +131,10 @@
         file = None
         style = self.html if parse_mode.lower() == "html" else self.markdown
 
-<<<<<<< HEAD
-        if os.path.exists(video):
-            thumb = None if thumb is None else self.save_file(thumb)
-            file = await self.save_file(video, progress=progress, progress_args=progress_args)
-            media = types.InputMediaUploadedDocument(
-                mime_type=mimetypes.types_map[".mp4"],
-                file=file,
-                thumb=thumb,
-                attributes=[
-                    types.DocumentAttributeVideo(
-                        supports_streaming=supports_streaming or None,
-                        duration=duration,
-                        w=width,
-                        h=height
-                    ),
-                    types.DocumentAttributeFilename(os.path.basename(video))
-                ]
-            )
-        elif video.startswith("http"):
-            media = types.InputMediaDocumentExternal(
-                url=video
-            )
-        else:
-            try:
-                decoded = utils.decode(video)
-                fmt = "<iiqqqqi" if len(decoded) > 24 else "<iiqq"
-                unpacked = struct.unpack(fmt, decoded)
-            except (AssertionError, binascii.Error, struct.error):
-                raise FileIdInvalid from None
-=======
         try:
             if os.path.exists(video):
                 thumb = None if thumb is None else self.save_file(thumb)
-                file = self.save_file(video, progress=progress, progress_args=progress_args)
+                file = await self.save_file(video, progress=progress, progress_args=progress_args)
                 media = types.InputMediaUploadedDocument(
                     mime_type=mimetypes.types_map[".mp4"],
                     file=file,
@@ -204,7 +153,6 @@
                 media = types.InputMediaDocumentExternal(
                     url=video
                 )
->>>>>>> 2e94926d
             else:
                 try:
                     decoded = utils.decode(video)
@@ -229,10 +177,9 @@
                         )
                     )
 
-<<<<<<< HEAD
-        while True:
-            try:
-                r = await self.send(
+            while True:
+                try:
+                    r = await self.send(
                     functions.messages.SendMedia(
                         peer=await self.resolve_peer(chat_id),
                         media=media,
@@ -253,30 +200,5 @@
                             {i.id: i for i in r.users},
                             {i.id: i for i in r.chats}
                         )
-=======
-            while True:
-                try:
-                    r = self.send(
-                        functions.messages.SendMedia(
-                            peer=self.resolve_peer(chat_id),
-                            media=media,
-                            silent=disable_notification or None,
-                            reply_to_msg_id=reply_to_message_id,
-                            random_id=self.rnd_id(),
-                            reply_markup=reply_markup.write() if reply_markup else None,
-                            **style.parse(caption)
-                        )
-                    )
-                except FilePartMissing as e:
-                    self.save_file(video, file_id=file.id, file_part=e.x)
-                else:
-                    for i in r.updates:
-                        if isinstance(i, (types.UpdateNewMessage, types.UpdateNewChannelMessage)):
-                            return pyrogram.Message._parse(
-                                self, i.message,
-                                {i.id: i for i in r.users},
-                                {i.id: i for i in r.chats}
-                            )
         except BaseClient.StopTransmission:
-            return None
->>>>>>> 2e94926d
+            return None