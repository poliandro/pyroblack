--- conflicted
+++ resolved
@@ -28,26 +28,7 @@
 
 
 class SendAnimation(BaseClient):
-<<<<<<< HEAD
-    async def send_animation(self,
-                             chat_id: Union[int, str],
-                             animation: str,
-                             caption: str = "",
-                             parse_mode: str = "",
-                             duration: int = 0,
-                             width: int = 0,
-                             height: int = 0,
-                             thumb: str = None,
-                             disable_notification: bool = None,
-                             reply_to_message_id: int = None,
-                             reply_markup: Union["pyrogram.InlineKeyboardMarkup",
-                                                 "pyrogram.ReplyKeyboardMarkup",
-                                                 "pyrogram.ReplyKeyboardRemove",
-                                                 "pyrogram.ForceReply"] = None,
-                             progress: callable = None,
-                             progress_args: tuple = ()) -> Union["pyrogram.Message", None]:
-=======
-    def send_animation(
+    async def send_animation(
         self,
         chat_id: Union[int, str],
         animation: str,
@@ -68,7 +49,6 @@
         progress: callable = None,
         progress_args: tuple = ()
     ) -> Union["pyrogram.Message", None]:
->>>>>>> 3e18945f
         """Use this method to send animation files (animation or H.264/MPEG-4 AVC video without sound).
 
         Args:
