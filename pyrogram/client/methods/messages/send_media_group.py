# Pyrogram - Telegram MTProto API Client Library for Python
# Copyright (C) 2017-2019 Dan Tès <https://github.com/delivrance>
#
# This file is part of Pyrogram.
#
# Pyrogram is free software: you can redistribute it and/or modify
# it under the terms of the GNU Lesser General Public License as published
# by the Free Software Foundation, either version 3 of the License, or
# (at your option) any later version.
#
# Pyrogram is distributed in the hope that it will be useful,
# but WITHOUT ANY WARRANTY; without even the implied warranty of
# MERCHANTABILITY or FITNESS FOR A PARTICULAR PURPOSE.  See the
# GNU Lesser General Public License for more details.
#
# You should have received a copy of the GNU Lesser General Public License
# along with Pyrogram.  If not, see <http://www.gnu.org/licenses/>.

import asyncio
import logging
import os
from typing import Union, List

import pyrogram
from pyrogram.api import functions, types
from pyrogram.client.ext import BaseClient, utils
from pyrogram.errors import FloodWait


class SendMediaGroup(BaseClient):
    # TODO: Add progress parameter
    async def send_media_group(
        self,
        chat_id: Union[int, str],
        media: List[Union["pyrogram.InputMediaPhoto", "pyrogram.InputMediaVideo"]],
        disable_notification: bool = None,
        reply_to_message_id: int = None
    ) -> List["pyrogram.Message"]:
        """Send a group of photos or videos as an album.

        Parameters:
            chat_id (``int`` | ``str``):
                Unique identifier (int) or username (str) of the target chat.
                For your personal cloud (Saved Messages) you can simply use "me" or "self".
                For a contact that exists in your Telegram address book you can use his phone number (str).

            media (List of :obj:`InputMediaPhoto` and :obj:`InputMediaVideo`):
                A list describing photos and videos to be sent, must include 2–10 items.

            disable_notification (``bool``, *optional*):
                Sends the message silently.
                Users will receive a notification with no sound.

            reply_to_message_id (``int``, *optional*):
                If the message is a reply, ID of the original message.

        Returns:
            List of :obj:`Message`: On success, a list of the sent messages is returned.

        Example:
            .. code-block:: python

                from pyrogram import InputMediaPhoto, InputMediaVideo

                app.send_media_group(
                    "me",
                    [
                        InputMediaPhoto("photo1.jpg"),
                        InputMediaPhoto("photo2.jpg", caption="photo caption"),
                        InputMediaVideo("video.mp4", caption="a video")
                    ]
                )
        """
        multi_media = []

        for i in media:
            if isinstance(i, pyrogram.InputMediaPhoto):
                if os.path.exists(i.media):
                    while True:
                        try:
                            media = await self.send(
                                functions.messages.UploadMedia(
                                    peer=await self.resolve_peer(chat_id),
                                    media=types.InputMediaUploadedPhoto(
                                        file=await self.save_file(i.media)
                                    )
                                )
                            )
                        except FloodWait as e:
<<<<<<< HEAD
                            log.warning("Sleeping for {}s".format(e.x))
                            await asyncio.sleep(e.x)
=======
                            logging.warning("Sleeping for {}s".format(e.x))
                            time.sleep(e.x)
>>>>>>> 792068d7
                        else:
                            break

                    media = types.InputMediaPhoto(
                        id=types.InputPhoto(
                            id=media.photo.id,
                            access_hash=media.photo.access_hash,
                            file_reference=media.photo.file_reference
                        )
                    )
                elif i.media.startswith("http"):
                    media = await self.send(
                        functions.messages.UploadMedia(
                            peer=await self.resolve_peer(chat_id),
                            media=types.InputMediaPhotoExternal(
                                url=i.media
                            )
                        )
                    )

                    media = types.InputMediaPhoto(
                        id=types.InputPhoto(
                            id=media.photo.id,
                            access_hash=media.photo.access_hash,
                            file_reference=media.photo.file_reference
                        )
                    )
                else:
                    media = utils.get_input_media_from_file_id(i.media, 2)
            elif isinstance(i, pyrogram.InputMediaVideo):
                if os.path.exists(i.media):
                    while True:
                        try:
                            media = await self.send(
                                functions.messages.UploadMedia(
                                    peer=await self.resolve_peer(chat_id),
                                    media=types.InputMediaUploadedDocument(
                                        file=await self.save_file(i.media),
                                        thumb=None if i.thumb is None else self.save_file(i.thumb),
                                        mime_type=self.guess_mime_type(i.media) or "video/mp4",
                                        attributes=[
                                            types.DocumentAttributeVideo(
                                                supports_streaming=i.supports_streaming or None,
                                                duration=i.duration,
                                                w=i.width,
                                                h=i.height
                                            ),
                                            types.DocumentAttributeFilename(file_name=os.path.basename(i.media))
                                        ]
                                    )
                                )
                            )
                        except FloodWait as e:
<<<<<<< HEAD
                            log.warning("Sleeping for {}s".format(e.x))
                            await asyncio.sleep(e.x)
=======
                            logging.warning("Sleeping for {}s".format(e.x))
                            time.sleep(e.x)
>>>>>>> 792068d7
                        else:
                            break

                    media = types.InputMediaDocument(
                        id=types.InputDocument(
                            id=media.document.id,
                            access_hash=media.document.access_hash,
                            file_reference=media.document.file_reference
                        )
                    )
                elif i.media.startswith("http"):
                    media = await self.send(
                        functions.messages.UploadMedia(
                            peer=await self.resolve_peer(chat_id),
                            media=types.InputMediaDocumentExternal(
                                url=i.media
                            )
                        )
                    )

                    media = types.InputMediaDocument(
                        id=types.InputDocument(
                            id=media.document.id,
                            access_hash=media.document.access_hash,
                            file_reference=media.document.file_reference
                        )
                    )
                else:
                    media = utils.get_input_media_from_file_id(i.media, 4)

            multi_media.append(
                types.InputSingleMedia(
                    media=media,
                    random_id=self.rnd_id(),
                    **await self.parser.parse(i.caption, i.parse_mode)
                )
            )

        while True:
            try:
                r = await self.send(
                    functions.messages.SendMultiMedia(
                        peer=await self.resolve_peer(chat_id),
                        multi_media=multi_media,
                        silent=disable_notification or None,
                        reply_to_msg_id=reply_to_message_id
                    )
                )
            except FloodWait as e:
<<<<<<< HEAD
                log.warning("Sleeping for {}s".format(e.x))
                await asyncio.sleep(e.x)
=======
                logging.warning("Sleeping for {}s".format(e.x))
                time.sleep(e.x)
>>>>>>> 792068d7
            else:
                break

        return await utils.parse_messages(
            self,
            types.messages.Messages(
                messages=[m.message for m in filter(
                    lambda u: isinstance(u, (types.UpdateNewMessage, types.UpdateNewChannelMessage)),
                    r.updates
                )],
                users=r.users,
                chats=r.chats
            )
        )<|MERGE_RESOLUTION|>--- conflicted
+++ resolved
@@ -87,13 +87,8 @@
                                 )
                             )
                         except FloodWait as e:
-<<<<<<< HEAD
-                            log.warning("Sleeping for {}s".format(e.x))
+                            logging.warning("Sleeping for {}s".format(e.x))
                             await asyncio.sleep(e.x)
-=======
-                            logging.warning("Sleeping for {}s".format(e.x))
-                            time.sleep(e.x)
->>>>>>> 792068d7
                         else:
                             break
 
@@ -147,13 +142,8 @@
                                 )
                             )
                         except FloodWait as e:
-<<<<<<< HEAD
-                            log.warning("Sleeping for {}s".format(e.x))
+                            logging.warning("Sleeping for {}s".format(e.x))
                             await asyncio.sleep(e.x)
-=======
-                            logging.warning("Sleeping for {}s".format(e.x))
-                            time.sleep(e.x)
->>>>>>> 792068d7
                         else:
                             break
 
@@ -203,13 +193,8 @@
                     )
                 )
             except FloodWait as e:
-<<<<<<< HEAD
-                log.warning("Sleeping for {}s".format(e.x))
+                logging.warning("Sleeping for {}s".format(e.x))
                 await asyncio.sleep(e.x)
-=======
-                logging.warning("Sleeping for {}s".format(e.x))
-                time.sleep(e.x)
->>>>>>> 792068d7
             else:
                 break
 
