--- conflicted
+++ resolved
@@ -18,9 +18,9 @@
 
 from typing import Union, Optional, AsyncGenerator
 
+import pyrogram
 from async_generator import async_generator, yield_
 
-import pyrogram
 from ...ext import BaseClient
 
 
@@ -76,18 +76,14 @@
         limit = min(100, total)
 
         while True:
-            messages = (await self.get_history(
+            messages = await self.get_history(
                 chat_id=chat_id,
                 limit=limit,
                 offset=offset,
                 offset_id=offset_id,
                 offset_date=offset_date,
                 reverse=reverse
-<<<<<<< HEAD
-            )).messages
-=======
             )
->>>>>>> f16ca8b9
 
             if not messages:
                 return
