# Pyrogram - Telegram MTProto API Client Library for Python
# Copyright (C) 2017-2019 Dan Tès <https://github.com/delivrance>
#
# This file is part of Pyrogram.
#
# Pyrogram is free software: you can redistribute it and/or modify
# it under the terms of the GNU Lesser General Public License as published
# by the Free Software Foundation, either version 3 of the License, or
# (at your option) any later version.
#
# Pyrogram is distributed in the hope that it will be useful,
# but WITHOUT ANY WARRANTY; without even the implied warranty of
# MERCHANTABILITY or FITNESS FOR A PARTICULAR PURPOSE.  See the
# GNU Lesser General Public License for more details.
#
# You should have received a copy of the GNU Lesser General Public License
# along with Pyrogram.  If not, see <http://www.gnu.org/licenses/>.

import binascii
import os
import struct
from typing import Union

import pyrogram
from pyrogram.api import functions, types
from pyrogram.api.errors import FileIdInvalid
from pyrogram.client.ext import BaseClient, utils
from pyrogram.client.types import (
    InputMediaPhoto, InputMediaVideo, InputMediaAudio,
    InputMediaAnimation, InputMediaDocument
)
from pyrogram.client.types.input_media import InputMedia


class EditMessageMedia(BaseClient):
    async def edit_message_media(self,
                           chat_id: Union[int, str],
                           message_id: int,
                           media: InputMedia,
                           reply_markup: "pyrogram.InlineKeyboardMarkup" = None) -> "pyrogram.Message":
        """Use this method to edit audio, document, photo, or video messages.

        If a message is a part of a message album, then it can be edited only to a photo or a video. Otherwise,
        message type can be changed arbitrarily. When inline message is edited, new file can't be uploaded.
        Use previously uploaded file via its file_id or specify a URL. On success, if the edited message was sent
        by the bot, the edited Message is returned, otherwise True is returned.

        Args:
            chat_id (``int`` | ``str``):
                Unique identifier (int) or username (str) of the target chat.
                For your personal cloud (Saved Messages) you can simply use "me" or "self".
                For a contact that exists in your Telegram address book you can use his phone number (str).

            message_id (``int``):
                Message identifier in the chat specified in chat_id.

            media (:obj:`InputMediaAnimation` | :obj:`InputMediaAudio` | :obj:`InputMediaDocument` | :obj:`InputMediaPhoto` | :obj:`InputMediaVideo`)
                One of the InputMedia objects describing an animation, audio, document, photo or video.

            reply_markup (:obj:`InlineKeyboardMarkup`, *optional*):
                An InlineKeyboardMarkup object.

        Returns:
            On success, the edited :obj:`Message <pyrogram.Message>` is returned.

        Raises:
            :class:`Error <pyrogram.Error>` in case of a Telegram RPC error.
        """
        style = self.html if media.parse_mode.lower() == "html" else self.markdown
        caption = media.caption

        if isinstance(media, InputMediaPhoto):
            if os.path.exists(media.media):
                media = await self.send(
                    functions.messages.UploadMedia(
                        peer=await self.resolve_peer(chat_id),
                        media=types.InputMediaUploadedPhoto(
                            file=await self.save_file(media.media)
                        )
                    )
                )

                media = types.InputMediaPhoto(
                    id=types.InputPhoto(
                        id=media.photo.id,
                        access_hash=media.photo.access_hash,
                        file_reference=b""
                    )
                )
            elif media.media.startswith("http"):
                media = types.InputMediaPhotoExternal(
                    url=media.media
                )
            else:
                try:
                    decoded = utils.decode(media.media)
                    fmt = "<iiqqqqi" if len(decoded) > 24 else "<iiqq"
                    unpacked = struct.unpack(fmt, decoded)
                except (AssertionError, binascii.Error, struct.error):
                    raise FileIdInvalid from None
                else:
                    if unpacked[0] != 2:
                        media_type = BaseClient.MEDIA_TYPE_ID.get(unpacked[0], None)

                        if media_type:
                            raise FileIdInvalid("The file_id belongs to a {}".format(media_type))
                        else:
                            raise FileIdInvalid("Unknown media type: {}".format(unpacked[0]))

                    media = types.InputMediaPhoto(
                        id=types.InputPhoto(
                            id=unpacked[2],
                            access_hash=unpacked[3],
                            file_reference=b""
                        )
                    )

        if isinstance(media, InputMediaVideo):
            if os.path.exists(media.media):
                media = await self.send(
                    functions.messages.UploadMedia(
                        peer=await self.resolve_peer(chat_id),
                        media=types.InputMediaUploadedDocument(
<<<<<<< HEAD
                            mime_type=mimetypes.types_map[".mp4"],
                            file=await self.save_file(media.media),
=======
                            mime_type="video/mp4",
                            thumb=None if media.thumb is None else self.save_file(media.thumb),
                            file=self.save_file(media.media),
>>>>>>> f84f9ec4
                            attributes=[
                                types.DocumentAttributeVideo(
                                    supports_streaming=media.supports_streaming or None,
                                    duration=media.duration,
                                    w=media.width,
                                    h=media.height
                                ),
                                types.DocumentAttributeFilename(os.path.basename(media.media))
                            ]
                        )
                    )
                )

                media = types.InputMediaDocument(
                    id=types.InputDocument(
                        id=media.document.id,
                        access_hash=media.document.access_hash,
                        file_reference=b""
                    )
                )
            elif media.media.startswith("http"):
                media = types.InputMediaDocumentExternal(
                    url=media.media
                )
            else:
                try:
                    decoded = utils.decode(media.media)
                    fmt = "<iiqqqqi" if len(decoded) > 24 else "<iiqq"
                    unpacked = struct.unpack(fmt, decoded)
                except (AssertionError, binascii.Error, struct.error):
                    raise FileIdInvalid from None
                else:
                    if unpacked[0] != 4:
                        media_type = BaseClient.MEDIA_TYPE_ID.get(unpacked[0], None)

                        if media_type:
                            raise FileIdInvalid("The file_id belongs to a {}".format(media_type))
                        else:
                            raise FileIdInvalid("Unknown media type: {}".format(unpacked[0]))

                    media = types.InputMediaDocument(
                        id=types.InputDocument(
                            id=unpacked[2],
                            access_hash=unpacked[3],
                            file_reference=b""
                        )
                    )

        if isinstance(media, InputMediaAudio):
            if os.path.exists(media.media):
                media = await self.send(
                    functions.messages.UploadMedia(
                        peer=await self.resolve_peer(chat_id),
                        media=types.InputMediaUploadedDocument(
<<<<<<< HEAD
                            mime_type=mimetypes.types_map.get("." + media.media.split(".")[-1], "audio/mpeg"),
                            file=await self.save_file(media.media),
=======
                            mime_type="audio/mpeg",
                            thumb=None if media.thumb is None else self.save_file(media.thumb),
                            file=self.save_file(media.media),
>>>>>>> f84f9ec4
                            attributes=[
                                types.DocumentAttributeAudio(
                                    duration=media.duration,
                                    performer=media.performer,
                                    title=media.title
                                ),
                                types.DocumentAttributeFilename(os.path.basename(media.media))
                            ]
                        )
                    )
                )

                media = types.InputMediaDocument(
                    id=types.InputDocument(
                        id=media.document.id,
                        access_hash=media.document.access_hash,
                        file_reference=b""
                    )
                )
            elif media.media.startswith("http"):
                media = types.InputMediaDocumentExternal(
                    url=media.media
                )
            else:
                try:
                    decoded = utils.decode(media.media)
                    fmt = "<iiqqqqi" if len(decoded) > 24 else "<iiqq"
                    unpacked = struct.unpack(fmt, decoded)
                except (AssertionError, binascii.Error, struct.error):
                    raise FileIdInvalid from None
                else:
                    if unpacked[0] != 9:
                        media_type = BaseClient.MEDIA_TYPE_ID.get(unpacked[0], None)

                        if media_type:
                            raise FileIdInvalid("The file_id belongs to a {}".format(media_type))
                        else:
                            raise FileIdInvalid("Unknown media type: {}".format(unpacked[0]))

                    media = types.InputMediaDocument(
                        id=types.InputDocument(
                            id=unpacked[2],
                            access_hash=unpacked[3],
                            file_reference=b""
                        )
                    )

        if isinstance(media, InputMediaAnimation):
            if os.path.exists(media.media):
                media = await self.send(
                    functions.messages.UploadMedia(
                        peer=await self.resolve_peer(chat_id),
                        media=types.InputMediaUploadedDocument(
<<<<<<< HEAD
                            mime_type=mimetypes.types_map[".mp4"],
                            file=await self.save_file(media.media),
=======
                            mime_type="video/mp4",
                            thumb=None if media.thumb is None else self.save_file(media.thumb),
                            file=self.save_file(media.media),
>>>>>>> f84f9ec4
                            attributes=[
                                types.DocumentAttributeVideo(
                                    supports_streaming=True,
                                    duration=media.duration,
                                    w=media.width,
                                    h=media.height
                                ),
                                types.DocumentAttributeFilename(os.path.basename(media.media)),
                                types.DocumentAttributeAnimated()
                            ]
                        )
                    )
                )

                media = types.InputMediaDocument(
                    id=types.InputDocument(
                        id=media.document.id,
                        access_hash=media.document.access_hash,
                        file_reference=b""
                    )
                )
            elif media.media.startswith("http"):
                media = types.InputMediaDocumentExternal(
                    url=media.media
                )
            else:
                try:
                    decoded = utils.decode(media.media)
                    fmt = "<iiqqqqi" if len(decoded) > 24 else "<iiqq"
                    unpacked = struct.unpack(fmt, decoded)
                except (AssertionError, binascii.Error, struct.error):
                    raise FileIdInvalid from None
                else:
                    if unpacked[0] != 10:
                        media_type = BaseClient.MEDIA_TYPE_ID.get(unpacked[0], None)

                        if media_type:
                            raise FileIdInvalid("The file_id belongs to a {}".format(media_type))
                        else:
                            raise FileIdInvalid("Unknown media type: {}".format(unpacked[0]))

                    media = types.InputMediaDocument(
                        id=types.InputDocument(
                            id=unpacked[2],
                            access_hash=unpacked[3],
                            file_reference=b""
                        )
                    )

        if isinstance(media, InputMediaDocument):
            if os.path.exists(media.media):
                media = await self.send(
                    functions.messages.UploadMedia(
                        peer=await self.resolve_peer(chat_id),
                        media=types.InputMediaUploadedDocument(
<<<<<<< HEAD
                            mime_type=mimetypes.types_map.get("." + media.media.split(".")[-1], "text/plain"),
                            file=await self.save_file(media.media),
=======
                            mime_type="application/zip",
                            thumb=None if media.thumb is None else self.save_file(media.thumb),
                            file=self.save_file(media.media),
>>>>>>> f84f9ec4
                            attributes=[
                                types.DocumentAttributeFilename(os.path.basename(media.media))
                            ]
                        )
                    )
                )

                media = types.InputMediaDocument(
                    id=types.InputDocument(
                        id=media.document.id,
                        access_hash=media.document.access_hash,
                        file_reference=b""
                    )
                )
            elif media.media.startswith("http"):
                media = types.InputMediaDocumentExternal(
                    url=media.media
                )
            else:
                try:
                    decoded = utils.decode(media.media)
                    fmt = "<iiqqqqi" if len(decoded) > 24 else "<iiqq"
                    unpacked = struct.unpack(fmt, decoded)
                except (AssertionError, binascii.Error, struct.error):
                    raise FileIdInvalid from None
                else:
                    if unpacked[0] not in (5, 10):
                        media_type = BaseClient.MEDIA_TYPE_ID.get(unpacked[0], None)

                        if media_type:
                            raise FileIdInvalid("The file_id belongs to a {}".format(media_type))
                        else:
                            raise FileIdInvalid("Unknown media type: {}".format(unpacked[0]))

                    media = types.InputMediaDocument(
                        id=types.InputDocument(
                            id=unpacked[2],
                            access_hash=unpacked[3],
                            file_reference=b""
                        )
                    )

        r = await self.send(
            functions.messages.EditMessage(
                peer=await self.resolve_peer(chat_id),
                id=message_id,
                reply_markup=reply_markup.write() if reply_markup else None,
                media=media,
                **style.parse(caption)
            )
        )

        for i in r.updates:
            if isinstance(i, (types.UpdateEditMessage, types.UpdateEditChannelMessage)):
                return await pyrogram.Message._parse(
                    self, i.message,
                    {i.id: i for i in r.users},
                    {i.id: i for i in r.chats}
                )<|MERGE_RESOLUTION|>--- conflicted
+++ resolved
@@ -121,14 +121,9 @@
                     functions.messages.UploadMedia(
                         peer=await self.resolve_peer(chat_id),
                         media=types.InputMediaUploadedDocument(
-<<<<<<< HEAD
-                            mime_type=mimetypes.types_map[".mp4"],
-                            file=await self.save_file(media.media),
-=======
                             mime_type="video/mp4",
                             thumb=None if media.thumb is None else self.save_file(media.thumb),
-                            file=self.save_file(media.media),
->>>>>>> f84f9ec4
+                            file=await self.save_file(media.media),
                             attributes=[
                                 types.DocumentAttributeVideo(
                                     supports_streaming=media.supports_streaming or None,
@@ -183,14 +178,9 @@
                     functions.messages.UploadMedia(
                         peer=await self.resolve_peer(chat_id),
                         media=types.InputMediaUploadedDocument(
-<<<<<<< HEAD
-                            mime_type=mimetypes.types_map.get("." + media.media.split(".")[-1], "audio/mpeg"),
-                            file=await self.save_file(media.media),
-=======
                             mime_type="audio/mpeg",
                             thumb=None if media.thumb is None else self.save_file(media.thumb),
-                            file=self.save_file(media.media),
->>>>>>> f84f9ec4
+                            file=await self.save_file(media.media),
                             attributes=[
                                 types.DocumentAttributeAudio(
                                     duration=media.duration,
@@ -244,14 +234,9 @@
                     functions.messages.UploadMedia(
                         peer=await self.resolve_peer(chat_id),
                         media=types.InputMediaUploadedDocument(
-<<<<<<< HEAD
-                            mime_type=mimetypes.types_map[".mp4"],
-                            file=await self.save_file(media.media),
-=======
                             mime_type="video/mp4",
                             thumb=None if media.thumb is None else self.save_file(media.thumb),
-                            file=self.save_file(media.media),
->>>>>>> f84f9ec4
+                            file=await self.save_file(media.media),
                             attributes=[
                                 types.DocumentAttributeVideo(
                                     supports_streaming=True,
@@ -307,14 +292,9 @@
                     functions.messages.UploadMedia(
                         peer=await self.resolve_peer(chat_id),
                         media=types.InputMediaUploadedDocument(
-<<<<<<< HEAD
-                            mime_type=mimetypes.types_map.get("." + media.media.split(".")[-1], "text/plain"),
-                            file=await self.save_file(media.media),
-=======
                             mime_type="application/zip",
                             thumb=None if media.thumb is None else self.save_file(media.thumb),
-                            file=self.save_file(media.media),
->>>>>>> f84f9ec4
+                            file=await self.save_file(media.media),
                             attributes=[
                                 types.DocumentAttributeFilename(os.path.basename(media.media))
                             ]
