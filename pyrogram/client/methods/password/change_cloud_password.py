--- conflicted
+++ resolved
@@ -25,9 +25,9 @@
 
 class ChangeCloudPassword(BaseClient):
     async def change_cloud_password(self,
-                              current_password: str,
-                              new_password: str,
-                              new_hint: str = "") -> bool:
+                                    current_password: str,
+                                    new_password: str,
+                                    new_hint: str = "") -> bool:
         """Use this method to change your Two-Step Verification password (Cloud Password) with a new one.
 
         Args:
@@ -56,24 +56,13 @@
         new_hash = btoi(compute_hash(r.new_algo, new_password))
         new_hash = itob(pow(r.new_algo.g, new_hash, btoi(r.new_algo.p)))
 
-<<<<<<< HEAD
-            return await self.send(
-                functions.account.UpdatePasswordSettings(
-                    current_password_hash=current_password_hash,
-                    new_settings=types.account.PasswordInputSettings(
-                        new_salt=new_salt,
-                        new_password_hash=new_password_hash,
-                        hint=new_hint
-                    )
-=======
-        self.send(
+        await self.send(
             functions.account.UpdatePasswordSettings(
                 password=compute_check(r, current_password),
                 new_settings=types.account.PasswordInputSettings(
                     new_algo=r.new_algo,
                     new_password_hash=new_hash,
                     hint=new_hint
->>>>>>> c3f4fab5
                 )
             )
         )
