--- conflicted
+++ resolved
@@ -22,15 +22,10 @@
 
 
 class RemoveCloudPassword(BaseClient):
-<<<<<<< HEAD
-    async def remove_cloud_password(self,
-                                    password: str) -> bool:
-=======
-    def remove_cloud_password(
+    async def remove_cloud_password(
         self,
         password: str
     ) -> bool:
->>>>>>> 3e18945f
         """Use this method to turn off the Two-Step Verification security feature (Cloud Password) on your account.
 
         Args:
