--- conflicted
+++ resolved
@@ -84,11 +84,7 @@
                 # Step 1; Step 2
                 nonce = int.from_bytes(urandom(16), "little", signed=True)
                 log.debug("Send req_pq: {}".format(nonce))
-<<<<<<< HEAD
-                res_pq = await self.send(functions.ReqPqMulti(nonce))
-=======
-                res_pq = self.send(functions.ReqPqMulti(nonce=nonce))
->>>>>>> 3e18945f
+                res_pq = await self.send(functions.ReqPqMulti(nonce=nonce))
                 log.debug("Got ResPq: {}".format(res_pq.server_nonce))
                 log.debug("Server public key fingerprints: {}".format(res_pq.server_public_key_fingerprints))
 
