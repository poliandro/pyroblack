--- conflicted
+++ resolved
@@ -28,13 +28,8 @@
 from pyrogram.api.all import layer
 from pyrogram.api.core import TLObject, MsgContainer, Int, Long, FutureSalt, FutureSalts
 from pyrogram.connection import Connection
-<<<<<<< HEAD
 from pyrogram.crypto import MTProto
-from pyrogram.errors import RPCError, InternalServerError, AuthKeyDuplicated
-=======
-from pyrogram.crypto import AES, KDF
 from pyrogram.errors import RPCError, InternalServerError, AuthKeyDuplicated, FloodWait
->>>>>>> 128ab4b0
 from .internals import MsgId, MsgFactory
 
 log = logging.getLogger(__name__)
@@ -408,35 +403,17 @@
             else:
                 return result
 
-<<<<<<< HEAD
-    async def send(self, data: TLObject, retries: int = MAX_RETRIES, timeout: float = WAIT_TIMEOUT):
-        try:
-            await asyncio.wait_for(self.is_connected.wait(), self.WAIT_TIMEOUT)
-        except asyncio.TimeoutError:
-            pass
-
-        try:
-            return await self._send(data, timeout=timeout)
-        except (OSError, TimeoutError, InternalServerError) as e:
-            if retries == 0:
-                raise e from None
-
-            (log.warning if retries < 2 else log.info)(
-                "[{}] Retrying {} due to {}".format(
-                    Session.MAX_RETRIES - retries + 1,
-                    data.QUALNAME, e))
-
-            await asyncio.sleep(0.5)
-            return await self.send(data, retries - 1, timeout)
-=======
-    def send(
+    async def send(
         self,
         data: TLObject,
         retries: int = MAX_RETRIES,
         timeout: float = WAIT_TIMEOUT,
         sleep_threshold: float = SLEEP_THRESHOLD
     ):
-        self.is_connected.wait(self.WAIT_TIMEOUT)
+        try:
+            await asyncio.wait_for(self.is_connected.wait(), self.WAIT_TIMEOUT)
+        except asyncio.TimeoutError:
+            pass
 
         if isinstance(data, (functions.InvokeWithoutUpdates, functions.InvokeWithTakeout)):
             query = data.query
@@ -447,7 +424,7 @@
 
         while True:
             try:
-                return self._send(data, timeout=timeout)
+                return await self._send(data, timeout=timeout)
             except FloodWait as e:
                 amount = e.x
 
@@ -457,7 +434,7 @@
                 log.warning('[{}] Sleeping for {}s (required by "{}")'.format(
                     self.client.session_name, amount, query))
 
-                time.sleep(amount)
+                await asyncio.sleep(amount)
             except (OSError, TimeoutError, InternalServerError) as e:
                 if retries == 0:
                     raise e from None
@@ -467,7 +444,6 @@
                         Session.MAX_RETRIES - retries + 1,
                         query, e))
 
-                time.sleep(0.5)
-
-                return self.send(data, retries - 1, timeout)
->>>>>>> 128ab4b0
+                await asyncio.sleep(0.5)
+
+                return await self.send(data, retries - 1, timeout)