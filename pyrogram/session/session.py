# Pyrogram - Telegram MTProto API Client Library for Python
# Copyright (C) 2017-2019 Dan Tès <https://github.com/delivrance>
#
# This file is part of Pyrogram.
#
# Pyrogram is free software: you can redistribute it and/or modify
# it under the terms of the GNU Lesser General Public License as published
# by the Free Software Foundation, either version 3 of the License, or
# (at your option) any later version.
#
# Pyrogram is distributed in the hope that it will be useful,
# but WITHOUT ANY WARRANTY; without even the implied warranty of
# MERCHANTABILITY or FITNESS FOR A PARTICULAR PURPOSE.  See the
# GNU Lesser General Public License for more details.
#
# You should have received a copy of the GNU Lesser General Public License
# along with Pyrogram.  If not, see <http://www.gnu.org/licenses/>.

import asyncio
import logging
from datetime import datetime, timedelta
from hashlib import sha1
from io import BytesIO

from pyrogram.api.all import layer

import pyrogram
from pyrogram import __copyright__, __license__, __version__
<<<<<<< HEAD
from pyrogram.api import functions, types
from pyrogram.api.all import layer
from pyrogram.api.core import TLObject, MsgContainer, Int, Long, FutureSalt, FutureSalts
=======
from pyrogram.api import functions, types, core
from pyrogram.api.core import Message, TLObject, MsgContainer, Long, FutureSalt, Int
>>>>>>> 64939e52
from pyrogram.connection import Connection
from pyrogram.crypto import MTProto
from pyrogram.errors import RPCError, InternalServerError, AuthKeyDuplicated
from .internals import MsgId, MsgFactory

log = logging.getLogger(__name__)


class Result:
    def __init__(self):
        self.value = None
        self.event = asyncio.Event()


class Session:
    INITIAL_SALT = 0x616e67656c696361
    NET_WORKERS = 1
    START_TIMEOUT = 1
    WAIT_TIMEOUT = 15
    MAX_RETRIES = 5
    ACKS_THRESHOLD = 8
    PING_INTERVAL = 5

    notice_displayed = False

    BAD_MSG_DESCRIPTION = {
        16: "[16] msg_id too low, the client time has to be synchronized",
        17: "[17] msg_id too high, the client time has to be synchronized",
        18: "[18] incorrect two lower order msg_id bits, the server expects client message msg_id to be divisible by 4",
        19: "[19] container msg_id is the same as msg_id of a previously received message",
        20: "[20] message too old, it cannot be verified by the server",
        32: "[32] msg_seqno too low",
        33: "[33] msg_seqno too high",
        34: "[34] an even msg_seqno expected, but odd received",
        35: "[35] odd msg_seqno expected, but even received",
        48: "[48] incorrect server salt",
        64: "[64] invalid container"
    }

    def __init__(
        self,
        client: pyrogram,
        dc_id: int,
        auth_key: bytes,
        is_media: bool = False,
        is_cdn: bool = False
    ):
        if not Session.notice_displayed:
            print("Pyrogram v{}, {}".format(__version__, __copyright__))
            print("Licensed under the terms of the " + __license__, end="\n\n")
            Session.notice_displayed = True

        self.client = client
        self.dc_id = dc_id
        self.auth_key = auth_key
        self.is_media = is_media
        self.is_cdn = is_cdn

        self.connection = None

        self.auth_key_id = sha1(auth_key).digest()[-8:]

        self.session_id = Long(MsgId())
        self.msg_factory = MsgFactory()

        self.current_salt = None

        self.pending_acks = set()

        self.recv_queue = asyncio.Queue()
        self.results = {}

        self.ping_task = None
        self.ping_task_event = asyncio.Event()

        self.next_salt_task = None
        self.next_salt_task_event = asyncio.Event()

        self.net_worker_task = None
        self.recv_task = None

        self.is_connected = asyncio.Event()

    async def start(self):
        while True:
            self.connection = Connection(
                self.dc_id,
                self.client.storage.test_mode,
                self.client.ipv6,
                self.client.proxy
            )

            try:
                await self.connection.connect()

                self.net_worker_task = asyncio.ensure_future(self.net_worker())
                self.recv_task = asyncio.ensure_future(self.recv())

                self.current_salt = FutureSalt(0, 0, Session.INITIAL_SALT)
                self.current_salt = FutureSalt(
                    0, 0,
                    (await self._send(
                        functions.Ping(ping_id=0),
                        timeout=self.START_TIMEOUT
                    )).new_server_salt
                )
                self.current_salt = \
                    (await self._send(functions.GetFutureSalts(num=1), timeout=self.START_TIMEOUT)).salts[0]

                self.next_salt_task = asyncio.ensure_future(self.next_salt())

                if not self.is_cdn:
                    await self._send(
                        functions.InvokeWithLayer(
                            layer=layer,
                            query=functions.InitConnection(
                                api_id=self.client.api_id,
                                app_version=self.client.app_version,
                                device_model=self.client.device_model,
                                system_version=self.client.system_version,
                                system_lang_code=self.client.lang_code,
                                lang_code=self.client.lang_code,
                                lang_pack="",
                                query=functions.help.GetConfig(),
                            )
                        ),
                        timeout=self.START_TIMEOUT
                    )

                self.ping_task = asyncio.ensure_future(self.ping())

                log.info("Session initialized: Layer {}".format(layer))
                log.info("Device: {} - {}".format(self.client.device_model, self.client.app_version))
                log.info("System: {} ({})".format(self.client.system_version, self.client.lang_code.upper()))

            except AuthKeyDuplicated as e:
                await self.stop()
                raise e
            except (OSError, TimeoutError, RPCError):
                await self.stop()
            except Exception as e:
                await self.stop()
                raise e
            else:
                break

        self.is_connected.set()

        log.info("Session started")

    async def stop(self):
        self.is_connected.clear()

        self.ping_task_event.set()
        self.next_salt_task_event.set()

        if self.ping_task is not None:
            await self.ping_task

        if self.next_salt_task is not None:
            await self.next_salt_task

        self.ping_task_event.clear()
        self.next_salt_task_event.clear()

        self.connection.close()

        if self.recv_task:
            await self.recv_task

        if self.net_worker_task:
            await self.net_worker_task

        for i in self.results.values():
            i.event.set()

        if not self.is_media and callable(self.client.disconnect_handler):
            try:
                await self.client.disconnect_handler(self.client)
            except Exception as e:
                log.error(e, exc_info=True)

        log.info("Session stopped")

    async def restart(self):
        await self.stop()
        await self.start()

    async def net_worker(self):
        log.info("NetWorkerTask started")

        while True:
            packet = await self.recv_queue.get()

            if packet is None:
                break

            try:
                data = MTProto.unpack(
                    BytesIO(packet),
                    self.session_id,
                    self.auth_key,
                    self.auth_key_id
                )

                messages = (
                    data.body.messages
                    if isinstance(data.body, MsgContainer)
                    else [data]
                )

                log.debug(data)

                for msg in messages:
                    if msg.seq_no % 2 != 0:
                        if msg.msg_id in self.pending_acks:
                            continue
                        else:
                            self.pending_acks.add(msg.msg_id)

                    if isinstance(msg.body, (types.MsgDetailedInfo, types.MsgNewDetailedInfo)):
                        self.pending_acks.add(msg.body.answer_msg_id)
                        continue

                    if isinstance(msg.body, types.NewSessionCreated):
                        continue

                    msg_id = None

                    if isinstance(msg.body, (types.BadMsgNotification, types.BadServerSalt)):
                        msg_id = msg.body.bad_msg_id
                    elif isinstance(msg.body, (FutureSalts, types.RpcResult)):
                        msg_id = msg.body.req_msg_id
                    elif isinstance(msg.body, types.Pong):
                        msg_id = msg.body.msg_id
                    else:
                        if self.client is not None:
                            self.client.updates_queue.put_nowait(msg.body)

                    if msg_id in self.results:
                        self.results[msg_id].value = getattr(msg.body, "result", msg.body)
                        self.results[msg_id].event.set()

                if len(self.pending_acks) >= self.ACKS_THRESHOLD:
                    log.info("Send {} acks".format(len(self.pending_acks)))

                    try:
                        await self._send(types.MsgsAck(msg_ids=list(self.pending_acks)), False)
                    except (OSError, TimeoutError):
                        pass
                    else:
                        self.pending_acks.clear()
            except Exception as e:
                log.error(e, exc_info=True)

        log.info("NetWorkerTask stopped")

    async def ping(self):
        log.info("PingTask started")

        while True:
            try:
                await asyncio.wait_for(self.ping_task_event.wait(), self.PING_INTERVAL)
            except asyncio.TimeoutError:
                pass
            else:
                break

            try:
                await self._send(
                    functions.PingDelayDisconnect(
                        ping_id=0, disconnect_delay=self.WAIT_TIMEOUT + 10
                    ), False
                )
            except (OSError, TimeoutError, RPCError):
                pass

        log.info("PingTask stopped")

    async def next_salt(self):
        log.info("NextSaltTask started")

        while True:
            now = datetime.now()

            # Seconds to wait until middle-overlap, which is
            # 15 minutes before/after the current/next salt end/start time
            valid_until = datetime.fromtimestamp(self.current_salt.valid_until)
            dt = (valid_until - now).total_seconds() - 900

            log.info("Next salt in {:.0f}m {:.0f}s ({})".format(
                dt // 60, dt % 60,
                now + timedelta(seconds=dt)
            ))

            try:
                await asyncio.wait_for(self.next_salt_task_event.wait(), dt)
            except asyncio.TimeoutError:
                pass
            else:
                break

            try:
                self.current_salt = (await self._send(functions.GetFutureSalts(num=1))).salts[0]
            except (OSError, TimeoutError, RPCError):
                self.connection.close()
                break

        log.info("NextSaltTask stopped")

    async def recv(self):
        log.info("RecvTask started")

        while True:
            packet = await self.connection.recv()

            if packet is None or len(packet) == 4:
                self.recv_queue.put_nowait(None)

                if packet:
                    log.warning("Server sent \"{}\"".format(Int.read(BytesIO(packet))))

                if self.is_connected.is_set():
                    asyncio.ensure_future(self.restart())

                break

            self.recv_queue.put_nowait(packet)

        log.info("RecvTask stopped")

    async def _send(self, data: TLObject, wait_response: bool = True, timeout: float = WAIT_TIMEOUT):
        message = self.msg_factory(data)
        msg_id = message.msg_id

        if wait_response:
            self.results[msg_id] = Result()

        payload = MTProto.pack(
            message,
            self.current_salt.salt,
            self.session_id,
            self.auth_key,
            self.auth_key_id
        )

        try:
            await self.connection.send(payload)
        except OSError as e:
            self.results.pop(msg_id, None)
            raise e

        if wait_response:
            try:
                await asyncio.wait_for(self.results[msg_id].event.wait(), timeout)
            except asyncio.TimeoutError:
                pass

            result = self.results.pop(msg_id).value

            if result is None:
                raise TimeoutError
            elif isinstance(result, types.RpcError):
                RPCError.raise_it(result, type(data))
            elif isinstance(result, types.BadMsgNotification):
                raise Exception(self.BAD_MSG_DESCRIPTION.get(
                    result.error_code,
                    "Error code {}".format(result.error_code)
                ))
            else:
                return result

    async def send(self, data: TLObject, retries: int = MAX_RETRIES, timeout: float = WAIT_TIMEOUT):
        try:
            await asyncio.wait_for(self.is_connected.wait(), self.WAIT_TIMEOUT)
        except asyncio.TimeoutError:
            pass

        try:
            return await self._send(data, timeout=timeout)
        except (OSError, TimeoutError, InternalServerError) as e:
            if retries == 0:
                raise e from None

            (log.warning if retries < 2 else log.info)(
                "{}: {} Retrying {}".format(
                    Session.MAX_RETRIES - retries + 1,
                    datetime.now(), type(data)))

            await asyncio.sleep(0.5)
            return await self.send(data, retries - 1, timeout)<|MERGE_RESOLUTION|>--- conflicted
+++ resolved
@@ -26,14 +26,8 @@
 
 import pyrogram
 from pyrogram import __copyright__, __license__, __version__
-<<<<<<< HEAD
 from pyrogram.api import functions, types
-from pyrogram.api.all import layer
 from pyrogram.api.core import TLObject, MsgContainer, Int, Long, FutureSalt, FutureSalts
-=======
-from pyrogram.api import functions, types, core
-from pyrogram.api.core import Message, TLObject, MsgContainer, Long, FutureSalt, Int
->>>>>>> 64939e52
 from pyrogram.connection import Connection
 from pyrogram.crypto import MTProto
 from pyrogram.errors import RPCError, InternalServerError, AuthKeyDuplicated
