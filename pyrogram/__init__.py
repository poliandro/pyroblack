#  Pyrofork - Telegram MTProto API Client Library for Python
#  Copyright (C) 2017-present Dan <https://github.com/delivrance>
#  Copyright (C) 2022-present Mayuri-Chan <https://github.com/Mayuri-Chan>
#
#  This file is part of Pyrofork.
#
#  Pyrofork is free software: you can redistribute it and/or modify
#  it under the terms of the GNU Lesser General Public License as published
#  by the Free Software Foundation, either version 3 of the License, or
#  (at your option) any later version.
#
#  Pyrofork is distributed in the hope that it will be useful,
#  but WITHOUT ANY WARRANTY; without even the implied warranty of
#  MERCHANTABILITY or FITNESS FOR A PARTICULAR PURPOSE.  See the
#  GNU Lesser General Public License for more details.
#
#  You should have received a copy of the GNU Lesser General Public License
#  along with Pyrofork.  If not, see <http://www.gnu.org/licenses/>.

__fork_name__ = "PyroFork"
<<<<<<< HEAD
__version__ = "2.3.19"
=======
__version__ = "2.3.17.post1"
>>>>>>> bf94b9e2
__license__ = "GNU Lesser General Public License v3.0 (LGPL-3.0)"
__copyright__ = "Copyright (C) 2022-present Mayuri-Chan <https://github.com/Mayuri-Chan>"

from concurrent.futures.thread import ThreadPoolExecutor


class StopTransmission(Exception):
    pass


class StopPropagation(StopAsyncIteration):
    pass


class ContinuePropagation(StopAsyncIteration):
    pass


from . import raw, types, filters, handlers, emoji, enums
from .client import Client
from .sync import idle, compose

crypto_executor = ThreadPoolExecutor(1, thread_name_prefix="CryptoWorker")<|MERGE_RESOLUTION|>--- conflicted
+++ resolved
@@ -18,11 +18,7 @@
 #  along with Pyrofork.  If not, see <http://www.gnu.org/licenses/>.
 
 __fork_name__ = "PyroFork"
-<<<<<<< HEAD
-__version__ = "2.3.19"
-=======
-__version__ = "2.3.17.post1"
->>>>>>> bf94b9e2
+__version__ = "2.3.20"
 __license__ = "GNU Lesser General Public License v3.0 (LGPL-3.0)"
 __copyright__ = "Copyright (C) 2022-present Mayuri-Chan <https://github.com/Mayuri-Chan>"
 
